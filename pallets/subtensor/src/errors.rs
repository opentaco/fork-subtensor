--- conflicted
+++ resolved
@@ -126,16 +126,13 @@
         CommitRevealEnabled,
         /// Attemtping to commit/reveal weights when disabled.
         CommitRevealDisabled,
-<<<<<<< HEAD
         /// Not able to join the senate.
         CouldNotJoinSenate,
-=======
         /// Attempting to set alpha high/low while disabled
         LiquidAlphaDisabled,
         /// Alpha high is too low: alpha_high > 0.8
         AlphaHighTooLow,
         /// Alpha low is out of range: alpha_low > 0 && alpha_low < 0.8
         AlphaLowOutOfRange,
->>>>>>> 8cb6cb1c
     }
 }