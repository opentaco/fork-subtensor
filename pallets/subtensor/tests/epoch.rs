#![allow(
    clippy::arithmetic_side_effects,
    clippy::indexing_slicing,
    clippy::unwrap_used
)]

use crate::mock::*;
use frame_support::{assert_err, assert_ok};
use frame_system::Config;
use pallet_subtensor::epoch::math::safe_exp;
use pallet_subtensor::*;
use rand::{distributions::Uniform, rngs::StdRng, seq::SliceRandom, thread_rng, Rng, SeedableRng};
use sp_core::U256;
use sp_runtime::DispatchError;
use std::time::Instant;
use substrate_fixed::types::I32F32;

mod mock;

pub fn fixed(val: f32) -> I32F32 {
    I32F32::from_num(val)
}

pub fn fixed_to_u16(x: I32F32) -> u16 {
    x.to_num::<u16>()
}

pub fn fixed_proportion_to_u16(x: I32F32) -> u16 {
    fixed_to_u16(x * I32F32::from_num(u16::MAX))
}

// Normalizes (sum to 1 except 0) the input vector directly in-place.
#[allow(dead_code)]
pub fn inplace_normalize(x: &mut [I32F32]) {
    let x_sum: I32F32 = x.iter().sum();
    if x_sum == I32F32::from_num(0.0_f32) {
        return;
    }
    for i in x.iter_mut() {
        *i /= x_sum;
    }
}

// Inplace normalize the passed positive integer weights so that they sum to u16 max value.
fn normalize_weights(mut weights: Vec<u16>) -> Vec<u16> {
    let sum: u64 = weights.iter().map(|x| *x as u64).sum();
    if sum == 0 {
        return weights;
    }
    weights.iter_mut().for_each(|x| {
        *x = (*x as u64 * u16::MAX as u64 / sum) as u16;
    });
    weights
}

// // Return as usize an I32F32 ratio of a usize input, avoiding the 0% and 100% extremes.
// fn non_extreme_fixed_ratio(ratio: I32F32, total: usize) -> usize {
//     if total == 0 {
//         return total;
//     }
//     let mut subset: usize = (ratio * I32F32::from_num(total)).to_num::<usize>();
//     if subset == 0 {
//         subset = 1;
//     } else if subset == total {
//         subset = total - 1;
//     }
//     return subset;
// }

// // Box-Muller Transform converting two uniform random samples to a normal random sample.
// fn normal(size: usize, rng: &mut StdRng, dist: &Uniform<u16>) -> Vec<I32F32> {
//     let max: I32F32 = I32F32::from_num(u16::MAX);
//     let two: I32F32 = I32F32::from_num(2);
//     let eps: I32F32 = I32F32::from_num(0.000001);
//     let pi: I32F32 = I32F32::from_num(PI);

//     let uniform_u16: Vec<u16> = (0..(2 * size)).map(|_| rng.sample(&dist)).collect();
//     let uniform: Vec<I32F32> = uniform_u16
//         .iter()
//         .map(|&x| I32F32::from_num(x) / max)
//         .collect();
//     let mut normal: Vec<I32F32> = vec![I32F32::from_num(0); size as usize];

//     for i in 0..size {
//         let u1: I32F32 = uniform[i] + eps;
//         let u2: I32F32 = uniform[i + size] + eps;
//         normal[i] = sqrt::<I32F32, I32F32>(-two * ln::<I32F32, I32F32>(u1).expect("")).expect("")
//             * cos(two * pi * u2);
//     }
//     normal
// }

// Returns validators and servers uids with either blockwise, regular, or random interleaving.
fn distribute_nodes(
    validators_n: usize,
    network_n: usize,
    interleave: usize,
) -> (Vec<u16>, Vec<u16>) {
    let mut validators: Vec<u16> = vec![];
    let mut servers: Vec<u16> = vec![];

    if interleave == 0 {
        // blockwise [validator_block, server_block]
        validators = (0..validators_n as u16).collect();
        servers = (validators_n as u16..network_n as u16).collect();
    } else if interleave == 1 {
        // regular interleaving [val, srv, srv, ..., srv, val, srv, srv, ..., srv, val, srv, ..., srv]
        (validators, servers) = (0..network_n as u16)
            .collect::<Vec<u16>>()
            .iter()
            .partition(|&i| *i as usize % (network_n / validators_n) == 0);
    } else if interleave == 2 {
        // random interleaving
        let mut permuted_uids: Vec<u16> = (0..network_n as u16).collect();
        permuted_uids.shuffle(&mut thread_rng());
        validators = permuted_uids[0..validators_n].into();
        servers = permuted_uids[validators_n..network_n].into();
    }

    (validators, servers)
}

#[allow(dead_code)]
fn uid_stats(netuid: u16, uid: u16) {
    log::info!(
        "stake: {:?}",
        SubtensorModule::get_total_stake_for_hotkey(&(U256::from(uid)))
    );
    log::info!("rank: {:?}", SubtensorModule::get_rank_for_uid(netuid, uid));
    log::info!(
        "trust: {:?}",
        SubtensorModule::get_trust_for_uid(netuid, uid)
    );
    log::info!(
        "consensus: {:?}",
        SubtensorModule::get_consensus_for_uid(netuid, uid)
    );
    log::info!(
        "incentive: {:?}",
        SubtensorModule::get_incentive_for_uid(netuid, uid)
    );
    log::info!(
        "dividend: {:?}",
        SubtensorModule::get_dividends_for_uid(netuid, uid)
    );
    log::info!(
        "emission: {:?}",
        SubtensorModule::get_emission_for_uid(netuid, uid)
    );
}

#[allow(clippy::too_many_arguments)]
fn init_run_epochs(
    netuid: u16,
    n: u16,
    validators: &[u16],
    servers: &[u16],
    epochs: u16,
    stake_per_validator: u64,
    server_self: bool,
    input_stake: &[u64],
    use_input_stake: bool,
    input_weights: &[Vec<(u16, u16)>],
    use_input_weights: bool,
    random_weights: bool,
    random_seed: u64,
    sparse: bool,
) {
    // === Create the network
    add_network(netuid, u16::MAX - 1, 0); // set higher tempo to avoid built-in epoch, then manual epoch instead

    // === Register uids
    SubtensorModule::set_max_allowed_uids(netuid, n);
    for key in 0..n {
        let stake = if use_input_stake {
            input_stake[key as usize]
        } else if validators.contains(&key) {
            stake_per_validator
        } else {
            // only validators receive stake
            0
        };

        // let stake: u64 = 1; // alternative test: all nodes receive stake, should be same outcome, except stake
        SubtensorModule::add_balance_to_coldkey_account(&(U256::from(key)), stake);
        SubtensorModule::append_neuron(netuid, &(U256::from(key)), 0);
        SubtensorModule::increase_stake_on_coldkey_hotkey_account(
            &U256::from(key),
            &U256::from(key),
            stake,
        );
    }
    assert_eq!(SubtensorModule::get_subnetwork_n(netuid), n);

    // === Issue validator permits
    SubtensorModule::set_max_allowed_validators(netuid, validators.len() as u16);
    assert_eq!(
        SubtensorModule::get_max_allowed_validators(netuid),
        validators.len() as u16
    );
    SubtensorModule::epoch(netuid, 1_000_000_000); // run first epoch to set allowed validators
    run_to_block(1); // run to next block to ensure weights are set on nodes after their registration block

    // === Set weights
    let mut rng = StdRng::seed_from_u64(random_seed); // constant seed so weights over multiple runs are equal
    let range = Uniform::new(0, u16::MAX);
    let mut weights: Vec<u16> = vec![u16::MAX / n; servers.len()];
    for uid in validators {
        if random_weights {
            weights = (0..servers.len()).map(|_| rng.sample(range)).collect();
            weights = normalize_weights(weights);
            // assert_eq!(weights.iter().map(|x| *x as u64).sum::<u64>(), u16::MAX as u64); // normalized weight sum not always u16::MAX
        }
        if use_input_weights {
            let sparse_weights = input_weights[*uid as usize].clone();
            weights = sparse_weights.iter().map(|(_, w)| *w).collect();
            let srvs: Vec<u16> = sparse_weights.iter().map(|(s, _)| *s).collect();
            assert_ok!(SubtensorModule::set_weights(
                RuntimeOrigin::signed(U256::from(*uid as u64)),
                netuid,
                srvs,
                weights.clone(),
                0
            ));
        } else {
            assert_ok!(SubtensorModule::set_weights(
                RuntimeOrigin::signed(U256::from(*uid as u64)),
                netuid,
                servers.to_vec(),
                weights.clone(),
                0
            ));
        }
    }
    if server_self {
        for uid in servers {
            assert_ok!(SubtensorModule::set_weights(
                RuntimeOrigin::signed(U256::from(*uid as u64)),
                netuid,
                vec![*uid],
                vec![u16::MAX],
                0
            )); // server self-weight
        }
    }

    // === Run the epochs.
    log::info!("Start {epochs} epoch(s)");
    let start = Instant::now();
    for _ in 0..epochs {
        if sparse {
            SubtensorModule::epoch(netuid, 1_000_000_000);
        } else {
            SubtensorModule::epoch_dense(netuid, 1_000_000_000);
        }
    }
    let duration = start.elapsed();
    log::info!(
        "Time elapsed in (sparse={sparse}) epoch() is: {:?}",
        duration
    );

    // let bonds = SubtensorModule::get_bonds( netuid );
    // for (uid, node) in vec![ (validators[0], "validator"), (servers[0], "server") ] {
    // 	log::info!("\n{node}" );
    // 	uid_stats(netuid, uid);
    // 	log::info!("bonds: {:?} (on validator), {:?} (on server)", bonds[uid as usize][0], bonds[uid as usize][servers[0] as usize]);
    // }
}

// // Generate a random graph that is split into a major and minor set, each setting specific weight on itself and the complement on the other.
// fn split_graph(
//     major_stake: I32F32,
//     major_weight: I32F32,
//     minor_weight: I32F32,
//     weight_stddev: I32F32,
//     validators_n: usize,
//     network_n: usize,
//     interleave: usize,
// ) -> (
//     Vec<u16>,
//     Vec<u16>,
//     Vec<u16>,
//     Vec<u16>,
//     Vec<u16>,
//     Vec<u16>,
//     Vec<u64>,
//     Vec<Vec<(u16, u16)>>,
//     I32F32,
// ) {
//     let servers_n: usize = network_n - validators_n;
//     let major_servers_n: usize = non_extreme_fixed_ratio(major_stake, servers_n);
//     let major_validators_n: usize = non_extreme_fixed_ratio(major_stake, validators_n);

//     let (validators, servers) = distribute_nodes(validators_n, network_n, interleave as usize);
//     let major_validators: Vec<u16> = (0..major_validators_n).map(|i| validators[i]).collect();
//     let minor_validators: Vec<u16> = (major_validators_n..validators_n)
//         .map(|i| validators[i])
//         .collect();
//     let major_servers: Vec<u16> = (0..major_servers_n).map(|i| servers[i]).collect();
//     let minor_servers: Vec<u16> = (major_servers_n..servers_n).map(|i| servers[i]).collect();

//     let zero: I32F32 = I32F32::from_num(0);
//     let one: I32F32 = I32F32::from_num(1);
//     let stddev: I32F32 = I32F32::from_num(0.3);
//     let total_stake: I64F64 = I64F64::from_num(21_000_000_000_000_000 as u64);
//     let mut rng = StdRng::seed_from_u64(0); // constant seed so weights over multiple runs are equal
//     let dist = Uniform::new(0, u16::MAX);

//     let mut stake: Vec<u64> = vec![0; network_n];
//     let mut stake_fixed: Vec<I32F32> = vec![zero; network_n];
//     for (ratio, vals) in vec![
//         (major_stake, &major_validators),
//         (one - major_stake, &minor_validators),
//     ] {
//         let mut sample = normal(vals.len(), &mut rng, &dist)
//             .iter()
//             .map(|x: &I32F32| {
//                 let v: I32F32 = (stddev * x) + one;
//                 if v < zero {
//                     zero
//                 } else {
//                     v
//                 }
//             })
//             .collect();
//         inplace_normalize(&mut sample);
//         for (i, &val) in vals.iter().enumerate() {
//             stake[val as usize] =
//                 (I64F64::from_num(ratio) * I64F64::from_num(sample[i]) * total_stake)
//                     .to_num::<u64>();
//             stake_fixed[val as usize] =
//                 I32F32::from_num(I64F64::from_num(ratio) * I64F64::from_num(sample[i]));
//         }
//     }

//     let mut weights: Vec<Vec<(u16, u16)>> = vec![vec![]; network_n as usize];
//     let mut weights_fixed: Vec<Vec<I32F32>> = vec![vec![zero; network_n]; network_n];
//     for (first, second, vals) in vec![
//         (major_weight, one - major_weight, &major_validators),
//         (one - minor_weight, minor_weight, &minor_validators),
//     ] {
//         for &val in vals {
//             for (weight, srvs) in vec![(first, &major_servers), (second, &minor_servers)] {
//                 let mut sample: Vec<I32F32> = normal(srvs.len(), &mut rng, &dist)
//                     .iter()
//                     .map(|x: &I32F32| {
//                         let v: I32F32 = (weight_stddev * x) + one;
//                         if v < zero {
//                             zero
//                         } else {
//                             v
//                         }
//                     })
//                     .collect();
//                 inplace_normalize(&mut sample);

//                 for (i, &srv) in srvs.iter().enumerate() {
//                     weights[val as usize].push((srv, fixed_proportion_to_u16(weight * sample[i])));
//                     weights_fixed[val as usize][srv as usize] = weight * sample[i];
//                 }
//             }
//             inplace_normalize(&mut weights_fixed[val as usize]);
//         }
//     }

//     inplace_normalize(&mut stake_fixed);

//     // Calculate stake-weighted mean per server
//     let mut weight_mean: Vec<I32F32> = vec![zero; network_n];
//     for val in 0..network_n {
//         if stake_fixed[val] > zero {
//             for srv in 0..network_n {
//                 weight_mean[srv] += stake_fixed[val] * weights_fixed[val][srv];
//             }
//         }
//     }

//     // Calculate stake-weighted absolute standard deviation
//     let mut weight_dev: Vec<I32F32> = vec![zero; network_n];
//     for val in 0..network_n {
//         if stake_fixed[val] > zero {
//             for srv in 0..network_n {
//                 weight_dev[srv] +=
//                     stake_fixed[val] * (weight_mean[srv] - weights_fixed[val][srv]).abs();
//             }
//         }
//     }

//     // Calculate rank-weighted mean of weight_dev
//     let avg_weight_dev: I32F32 =
//         weight_dev.iter().sum::<I32F32>() / weight_mean.iter().sum::<I32F32>();

//     (
//         validators,
//         servers,
//         major_validators,
//         minor_validators,
//         major_servers,
//         minor_servers,
//         stake,
//         weights,
//         avg_weight_dev,
//     )
// }

// Test consensus guarantees with an epoch on a graph with 4096 nodes, of which the first 128 are validators, the graph is split into a major and minor set, each setting specific weight on itself and the complement on the other. Asserts that the major emission ratio >= major stake ratio.
// #[test]
// fn test_consensus_guarantees() {
//     let netuid: u16 = 0;
//     let network_n: u16 = 512;
//     let validators_n: u16 = 64;
//     let epochs: u16 = 1;
//     let interleave = 2;
//     log::info!("test_consensus_guarantees ({network_n:?}, {validators_n:?} validators)");
//     for (major_stake, major_weight, minor_weight, weight_stddev) in vec![
//         (0.51, 1., 1., 0.001),
//         (0.51, 0.03, 0., 0.001),
//         (0.51, 0.51, 0.49, 0.001),
//         (0.51, 0.51, 1., 0.001),
//         (0.51, 0.61, 0.8, 0.1),
//         (0.6, 0.67, 0.65, 0.2),
//         (0.6, 0.74, 0.77, 0.4),
//         (0.6, 0.76, 0.8, 0.4),
//         (0.6, 0.76, 1., 0.4),
//         (0.6, 0.92, 1., 0.4),
//         (0.6, 0.94, 1., 0.4),
//         (0.65, 0.78, 0.85, 0.6),
//         (0.7, 0.81, 0.85, 0.8),
//         (0.7, 0.83, 0.85, 1.),
//     ] {
//         let (
//             validators,
//             servers,
//             major_validators,
//             minor_validators,
//             major_servers,
//             minor_servers,
//             stake,
//             weights,
//             _avg_weight_dev,
//         ) = split_graph(
//             fixed(major_stake),
//             fixed(major_weight),
//             fixed(minor_weight),
//             fixed(weight_stddev),
//             validators_n as usize,
//             network_n as usize,
//             interleave as usize,
//         );

//         new_test_ext(1).execute_with(|| {
//             init_run_epochs(
//                 netuid,
//                 network_n,
//                 &validators,
//                 &servers,
//                 epochs,
//                 1,
//                 true,
//                 &stake,
//                 true,
//                 &weights,
//                 true,
//                 false,
//                 0,
//                 false,
//             );

//             let mut major_emission: I64F64 = I64F64::from_num(0);
//             let mut minor_emission: I64F64 = I64F64::from_num(0);
//             for set in vec![major_validators, major_servers] {
//                 for uid in set {
//                     major_emission +=
//                         I64F64::from_num(SubtensorModule::get_emission_for_uid(netuid, uid));
//                 }
//             }
//             for set in vec![minor_validators, minor_servers] {
//                 for uid in set {
//                     minor_emission +=
//                         I64F64::from_num(SubtensorModule::get_emission_for_uid(netuid, uid));
//                 }
//             }
//             let major_ratio: I32F32 =
//                 I32F32::from_num(major_emission / (major_emission + minor_emission));
//             assert!(major_stake <= major_ratio);
//         });
//     }
// }

// Test an epoch on an empty graph.
// #[test]
// fn test_overflow() {
//     new_test_ext(1).execute_with(|| {
//         log::info!("test_overflow:");
//         let netuid: u16 = 1;
//         add_network(netuid, 0, 0);
//         SubtensorModule::set_max_allowed_uids(netuid, 3);
//         SubtensorModule::increase_stake_on_coldkey_hotkey_account(
//             &U256::from(0),
//             &U256::from(0),
//             10,
//         );
//         SubtensorModule::increase_stake_on_coldkey_hotkey_account(
//             &U256::from(1),
//             &U256::from(1),
//             10,
//         );
//         SubtensorModule::increase_stake_on_coldkey_hotkey_account(
//             &U256::from(2),
//             &U256::from(2),
//             10,
//         );
//         SubtensorModule::append_neuron(netuid, &U256::from(0), 0);
//         SubtensorModule::append_neuron(netuid, &U256::from(1), 0);
//         SubtensorModule::append_neuron(netuid, &U256::from(2), 0);
//         SubtensorModule::set_validator_permit_for_uid(0, 0, true);
//         SubtensorModule::set_validator_permit_for_uid(0, 1, true);
//         SubtensorModule::set_validator_permit_for_uid(0, 2, true);
//         assert_ok!(SubtensorModule::set_weights(
//             RuntimeOrigin::signed(U256::from(0)),
//             netuid,
//             vec![0, 1, 2],
//             vec![u16::MAX / 3, u16::MAX / 3, u16::MAX],
//             0
//         ));
//         assert_ok!(SubtensorModule::set_weights(
//             RuntimeOrigin::signed(U256::from(1)),
//             netuid,
//             vec![1, 2],
//             vec![u16::MAX / 2, u16::MAX / 2],
//             0
//         ));
//         assert_ok!(SubtensorModule::set_weights(
//             RuntimeOrigin::signed(U256::from(2)),
//             netuid,
//             vec![2],
//             vec![u16::MAX],
//             0
//         ));
//         SubtensorModule::epoch(0, u64::MAX);
//     });
// }

// Test an epoch on an empty graph.
// #[test]
// fn test_nill_epoch_subtensor() {
//     new_test_ext(1).execute_with(|| {
//         log::info!("test_nill_epoch:");
//         SubtensorModule::epoch(0, 0);
//     });
// }

// Test an epoch on a graph with a single item.
#[test]
fn test_1_graph() {
    new_test_ext(1).execute_with(|| {
        log::info!("test_1_graph:");
        let netuid: u16 = 1;
        let coldkey = U256::from(0);
        let hotkey = U256::from(0);
        let uid: u16 = 0;
        let stake_amount: u64 = 1;
        add_network(netuid, u16::MAX - 1, 0); // set higher tempo to avoid built-in epoch, then manual epoch instead
        SubtensorModule::set_max_allowed_uids(netuid, 1);
        SubtensorModule::add_balance_to_coldkey_account(&coldkey, stake_amount);
        SubtensorModule::increase_stake_on_coldkey_hotkey_account(&coldkey, &hotkey, stake_amount);
        SubtensorModule::append_neuron(netuid, &hotkey, 0);
        assert_eq!(SubtensorModule::get_subnetwork_n(netuid), 1);
        run_to_block(1); // run to next block to ensure weights are set on nodes after their registration block
        assert_ok!(SubtensorModule::set_weights(
            RuntimeOrigin::signed(U256::from(uid)),
            netuid,
            vec![uid],
            vec![u16::MAX],
            0
        ));
        // SubtensorModule::set_weights_for_testing( netuid, i as u16, vec![ ( 0, u16::MAX )]); // doesn't set update status
        // SubtensorModule::set_bonds_for_testing( netuid, uid, vec![ ( 0, u16::MAX )]); // rather, bonds are calculated in epoch
        SubtensorModule::set_emission_values(&[netuid], vec![1_000_000_000]).unwrap();
        assert_eq!(
            SubtensorModule::get_subnet_emission_value(netuid),
            1_000_000_000
        );
        SubtensorModule::epoch(netuid, 1_000_000_000);
        assert_eq!(
            SubtensorModule::get_total_stake_for_hotkey(&hotkey),
            stake_amount
        );
        assert_eq!(SubtensorModule::get_rank_for_uid(netuid, uid), 0);
        assert_eq!(SubtensorModule::get_trust_for_uid(netuid, uid), 0);
        assert_eq!(SubtensorModule::get_consensus_for_uid(netuid, uid), 0);
        assert_eq!(SubtensorModule::get_incentive_for_uid(netuid, uid), 0);
        assert_eq!(SubtensorModule::get_dividends_for_uid(netuid, uid), 0);
        assert_eq!(
            SubtensorModule::get_emission_for_uid(netuid, uid),
            1_000_000_000
        );
    });
}

// Test an epoch on a graph with two items.
#[test]
fn test_10_graph() {
    new_test_ext(1).execute_with(|| {
        log::info!("test_10_graph");
        // Function for adding a nodes to the graph.
        pub fn add_node(netuid: u16, coldkey: U256, hotkey: U256, uid: u16, stake_amount: u64) {
            log::info!(
                "+Add net:{:?} coldkey:{:?} hotkey:{:?} uid:{:?} stake_amount: {:?} subn: {:?}",
                netuid,
                coldkey,
                hotkey,
                uid,
                stake_amount,
                SubtensorModule::get_subnetwork_n(netuid),
            );
            SubtensorModule::increase_stake_on_coldkey_hotkey_account(
                &coldkey,
                &hotkey,
                stake_amount,
            );
            SubtensorModule::append_neuron(netuid, &hotkey, 0);
            assert_eq!(SubtensorModule::get_subnetwork_n(netuid) - 1, uid);
        }
        // Build the graph with 10 items
        // each with 1 stake and self weights.
        let n: usize = 10;
        let netuid: u16 = 1;
        add_network(netuid, u16::MAX - 1, 0); // set higher tempo to avoid built-in epoch, then manual epoch instead
        SubtensorModule::set_max_allowed_uids(netuid, n as u16);
        for i in 0..10 {
            add_node(netuid, U256::from(i), U256::from(i), i as u16, 1)
        }
        assert_eq!(SubtensorModule::get_subnetwork_n(netuid), 10);
        run_to_block(1); // run to next block to ensure weights are set on nodes after their registration block
        for i in 0..10 {
            assert_ok!(SubtensorModule::set_weights(
                RuntimeOrigin::signed(U256::from(i)),
                netuid,
                vec![i as u16],
                vec![u16::MAX],
                0
            ));
        }
        // Run the epoch.
        SubtensorModule::epoch(netuid, 1_000_000_000);
        // Check return values.
        for i in 0..n {
            assert_eq!(
                SubtensorModule::get_total_stake_for_hotkey(&(U256::from(i))),
                1
            );
            assert_eq!(SubtensorModule::get_rank_for_uid(netuid, i as u16), 0);
            assert_eq!(SubtensorModule::get_trust_for_uid(netuid, i as u16), 0);
            assert_eq!(SubtensorModule::get_consensus_for_uid(netuid, i as u16), 0);
            assert_eq!(SubtensorModule::get_incentive_for_uid(netuid, i as u16), 0);
            assert_eq!(SubtensorModule::get_dividends_for_uid(netuid, i as u16), 0);
            assert_eq!(
                SubtensorModule::get_emission_for_uid(netuid, i as u16),
                99999999
            );
        }
    });
}

// Test an epoch on a graph with 512 nodes, of which the first 64 are validators setting non-self weights, and the rest servers setting only self-weights.
#[test]
fn test_512_graph() {
    let netuid: u16 = 1;
    let network_n: u16 = 512;
    let validators_n: u16 = 64;
    let max_stake_per_validator: u64 = 328_125_000_000_000; // 21_000_000_000_000_000 / 64
    let epochs: u16 = 3;
    log::info!("test_{network_n:?}_graph ({validators_n:?} validators)");
    for interleave in 0..3 {
        for server_self in [false, true] {
            // server-self weight off/on
            let (validators, servers) = distribute_nodes(
                validators_n as usize,
                network_n as usize,
                interleave as usize,
            );
            let server: usize = servers[0] as usize;
            let validator: usize = validators[0] as usize;
            new_test_ext(1).execute_with(|| {
                init_run_epochs(
                    netuid,
                    network_n,
                    &validators,
                    &servers,
                    epochs,
                    max_stake_per_validator,
                    server_self,
                    &[],
                    false,
                    &[],
                    false,
                    false,
                    0,
                    false,
                );
                let bonds = SubtensorModule::get_bonds(netuid);
                for uid in validators {
                    assert_eq!(
                        SubtensorModule::get_total_stake_for_hotkey(&(U256::from(uid))),
                        max_stake_per_validator
                    );
                    assert_eq!(SubtensorModule::get_rank_for_uid(netuid, uid), 0);
                    assert_eq!(SubtensorModule::get_trust_for_uid(netuid, uid), 0);
                    assert_eq!(SubtensorModule::get_consensus_for_uid(netuid, uid), 0);
                    assert_eq!(SubtensorModule::get_incentive_for_uid(netuid, uid), 0);
                    assert_eq!(SubtensorModule::get_dividends_for_uid(netuid, uid), 1023); // Note D = floor(1 / 64 * 65_535) = 1023
                    assert_eq!(SubtensorModule::get_emission_for_uid(netuid, uid), 7812500); // Note E = 0.5 / 200 * 1_000_000_000 = 7_812_500
                    assert_eq!(bonds[uid as usize][validator], 0.0);
                    assert_eq!(bonds[uid as usize][server], I32F32::from_num(65_535));
                    // Note B_ij = floor(1 / 64 * 65_535) / 65_535 = 1023 / 65_535, then max-upscaled to 65_535
                }
                for uid in servers {
                    assert_eq!(
                        SubtensorModule::get_total_stake_for_hotkey(&(U256::from(uid))),
                        0
                    );
                    assert_eq!(SubtensorModule::get_rank_for_uid(netuid, uid), 146); // Note R = floor(1 / (512 - 64) * 65_535) = 146
                    assert_eq!(SubtensorModule::get_trust_for_uid(netuid, uid), 65535);
                    assert_eq!(SubtensorModule::get_consensus_for_uid(netuid, uid), 146); // Note C = floor(1 / (512 - 64) * 65_535) = 146
                    assert_eq!(SubtensorModule::get_incentive_for_uid(netuid, uid), 146); // Note I = floor(1 / (512 - 64) * 65_535) = 146
                    assert_eq!(SubtensorModule::get_dividends_for_uid(netuid, uid), 0);
                    assert_eq!(SubtensorModule::get_emission_for_uid(netuid, uid), 1116071); // Note E = floor(0.5 / (512 - 64) * 1_000_000_000) = 1_116_071
                    assert_eq!(bonds[uid as usize][validator], 0.0);
                    assert_eq!(bonds[uid as usize][server], 0.0);
                }
            });
        }
    }
}

// Test an epoch on a graph with 4096 nodes, of which the first 256 are validators setting random non-self weights, and the rest servers setting only self-weights.
#[test]
fn test_512_graph_random_weights() {
    let netuid: u16 = 1;
    let network_n: u16 = 512;
    let validators_n: u16 = 64;
    let epochs: u16 = 1;
    log::info!("test_{network_n:?}_graph_random_weights ({validators_n:?} validators)");
    for interleave in 0..3 {
        for server_self in [false, true] {
            // server-self weight off/on
            let (validators, servers) = distribute_nodes(
                validators_n as usize,
                network_n as usize,
                interleave as usize,
            );
            let server: usize = servers[0] as usize;
            let validator: usize = validators[0] as usize;
            #[allow(clippy::type_complexity)]
            let (mut rank, mut incentive, mut dividend, mut emission, mut bondv, mut bonds): (
                Vec<u16>,
                Vec<u16>,
                Vec<u16>,
                Vec<u64>,
                Vec<I32F32>,
                Vec<I32F32>,
            ) = (vec![], vec![], vec![], vec![], vec![], vec![]);

            // Dense epoch
            new_test_ext(1).execute_with(|| {
                init_run_epochs(
                    netuid,
                    network_n,
                    &validators,
                    &servers,
                    epochs,
                    1,
                    server_self,
                    &[],
                    false,
                    &[],
                    false,
                    true,
                    interleave as u64,
                    false,
                );

                let bond = SubtensorModule::get_bonds(netuid);
                for uid in 0..network_n {
                    rank.push(SubtensorModule::get_rank_for_uid(netuid, uid));
                    incentive.push(SubtensorModule::get_incentive_for_uid(netuid, uid));
                    dividend.push(SubtensorModule::get_dividends_for_uid(netuid, uid));
                    emission.push(SubtensorModule::get_emission_for_uid(netuid, uid));
                    bondv.push(bond[uid as usize][validator]);
                    bonds.push(bond[uid as usize][server]);
                }
            });

            // Sparse epoch (same random seed as dense)
            new_test_ext(1).execute_with(|| {
                init_run_epochs(
                    netuid,
                    network_n,
                    &validators,
                    &servers,
                    epochs,
                    1,
                    server_self,
                    &[],
                    false,
                    &[],
                    false,
                    true,
                    interleave as u64,
                    true,
                );
                // Assert that dense and sparse epoch results are equal
                let bond = SubtensorModule::get_bonds(netuid);
                for uid in 0..network_n {
                    assert_eq!(
                        SubtensorModule::get_rank_for_uid(netuid, uid),
                        rank[uid as usize]
                    );
                    assert_eq!(
                        SubtensorModule::get_incentive_for_uid(netuid, uid),
                        incentive[uid as usize]
                    );
                    assert_eq!(
                        SubtensorModule::get_dividends_for_uid(netuid, uid),
                        dividend[uid as usize]
                    );
                    assert_eq!(
                        SubtensorModule::get_emission_for_uid(netuid, uid),
                        emission[uid as usize]
                    );
                    assert_eq!(bond[uid as usize][validator], bondv[uid as usize]);
                    assert_eq!(bond[uid as usize][server], bonds[uid as usize]);
                }
            });
        }
    }
}

// Test an epoch on a graph with 4096 nodes, of which the first 256 are validators setting non-self weights, and the rest servers setting only self-weights.
// #[test]
#[allow(dead_code)]
fn test_4096_graph() {
    let netuid: u16 = 1;
    let network_n: u16 = 4096;
    let validators_n: u16 = 256;
    let epochs: u16 = 1;
    let max_stake_per_validator: u64 = 82_031_250_000_000; // 21_000_000_000_000_000 / 256
    log::info!("test_{network_n:?}_graph ({validators_n:?} validators)");
    for interleave in 0..3 {
        let (validators, servers) = distribute_nodes(
            validators_n as usize,
            network_n as usize,
            interleave as usize,
        );
        let server: usize = servers[0] as usize;
        let validator: usize = validators[0] as usize;
        for server_self in [false, true] {
            // server-self weight off/on
            new_test_ext(1).execute_with(|| {
                init_run_epochs(
                    netuid,
                    network_n,
                    &validators,
                    &servers,
                    epochs,
                    max_stake_per_validator,
                    server_self,
                    &[],
                    false,
                    &[],
                    false,
                    false,
                    0,
                    true,
                );
                assert_eq!(SubtensorModule::get_total_stake(), 21_000_000_000_000_000);
                let bonds = SubtensorModule::get_bonds(netuid);
                for uid in &validators {
                    assert_eq!(
                        SubtensorModule::get_total_stake_for_hotkey(&(U256::from(*uid as u64))),
                        max_stake_per_validator
                    );
                    assert_eq!(SubtensorModule::get_rank_for_uid(netuid, *uid), 0);
                    assert_eq!(SubtensorModule::get_trust_for_uid(netuid, *uid), 0);
                    assert_eq!(SubtensorModule::get_consensus_for_uid(netuid, *uid), 0);
                    assert_eq!(SubtensorModule::get_incentive_for_uid(netuid, *uid), 0);
                    assert_eq!(SubtensorModule::get_dividends_for_uid(netuid, *uid), 255); // Note D = floor(1 / 256 * 65_535)
                    assert_eq!(SubtensorModule::get_emission_for_uid(netuid, *uid), 1953125); // Note E = 0.5 / 256 * 1_000_000_000 = 1953125
                    assert_eq!(bonds[*uid as usize][validator], 0.0);
                    assert_eq!(
                        bonds[*uid as usize][server],
                        I32F32::from_num(255) / I32F32::from_num(65_535)
                    ); // Note B_ij = floor(1 / 256 * 65_535) / 65_535
                }
                for uid in &servers {
                    assert_eq!(
                        SubtensorModule::get_total_stake_for_hotkey(&(U256::from(*uid as u64))),
                        0
                    );
                    assert_eq!(SubtensorModule::get_rank_for_uid(netuid, *uid), 17); // Note R = floor(1 / (4096 - 256) * 65_535) = 17
                    assert_eq!(SubtensorModule::get_trust_for_uid(netuid, *uid), 65535);
                    assert_eq!(SubtensorModule::get_consensus_for_uid(netuid, *uid), 17); // Note C = floor(1 / (4096 - 256) * 65_535) = 17
                    assert_eq!(SubtensorModule::get_incentive_for_uid(netuid, *uid), 17); // Note I = floor(1 / (4096 - 256) * 65_535) = 17
                    assert_eq!(SubtensorModule::get_dividends_for_uid(netuid, *uid), 0);
                    assert_eq!(SubtensorModule::get_emission_for_uid(netuid, *uid), 130208); // Note E = floor(0.5 / (4096 - 256) * 1_000_000_000) = 130208
                    assert_eq!(bonds[*uid as usize][validator], 0.0);
                    assert_eq!(bonds[*uid as usize][server], 0.0);
                }
            });
        }
    }
}

// Test an epoch_sparse on a graph with 16384 nodes, of which the first 512 are validators setting non-self weights, and the rest servers setting only self-weights.
// #[test]
#[allow(dead_code)]
fn test_16384_graph_sparse() {
    new_test_ext(1).execute_with(|| {
        let netuid: u16 = 1;
        let n: u16 = 16384;
        let validators_n: u16 = 512;
        let validators: Vec<u16> = (0..validators_n).collect();
        let servers: Vec<u16> = (validators_n..n).collect();
        let server: u16 = servers[0];
        let epochs: u16 = 1;
        log::info!("test_{n:?}_graph ({validators_n:?} validators)");
        init_run_epochs(
            netuid,
            n,
            &validators,
            &servers,
            epochs,
            1,
            false,
            &[],
            false,
            &[],
            false,
            false,
            0,
            true,
        );
        let bonds = SubtensorModule::get_bonds(netuid);
        for uid in validators {
            assert_eq!(
                SubtensorModule::get_total_stake_for_hotkey(&(U256::from(uid))),
                1
            );
            assert_eq!(SubtensorModule::get_rank_for_uid(netuid, uid), 0);
            assert_eq!(SubtensorModule::get_trust_for_uid(netuid, uid), 0);
            assert_eq!(SubtensorModule::get_consensus_for_uid(netuid, uid), 438); // Note C = 0.0066928507 = (0.0066928507*65_535) = floor( 438.6159706245 )
            assert_eq!(SubtensorModule::get_incentive_for_uid(netuid, uid), 0);
            assert_eq!(SubtensorModule::get_dividends_for_uid(netuid, uid), 127); // Note D = floor(1 / 512 * 65_535) = 127
            assert_eq!(SubtensorModule::get_emission_for_uid(netuid, uid), 976085); // Note E = 0.5 / 512 * 1_000_000_000 = 976_562 (discrepancy)
            assert_eq!(bonds[uid as usize][0], 0.0);
            assert_eq!(
                bonds[uid as usize][server as usize],
                I32F32::from_num(127) / I32F32::from_num(65_535)
            ); // Note B_ij = floor(1 / 512 * 65_535) / 65_535 = 127 / 65_535
        }
        for uid in servers {
            assert_eq!(
                SubtensorModule::get_total_stake_for_hotkey(&(U256::from(uid))),
                0
            );
            assert_eq!(SubtensorModule::get_rank_for_uid(netuid, uid), 4); // Note R = floor(1 / (16384 - 512) * 65_535) = 4
            assert_eq!(SubtensorModule::get_trust_for_uid(netuid, uid), 65535);
            assert_eq!(SubtensorModule::get_consensus_for_uid(netuid, uid), 4); // Note C = floor(1 / (16384 - 512) * 65_535) = 4
            assert_eq!(SubtensorModule::get_incentive_for_uid(netuid, uid), 4); // Note I = floor(1 / (16384 - 512) * 65_535) = 4
            assert_eq!(SubtensorModule::get_dividends_for_uid(netuid, uid), 0);
            assert_eq!(SubtensorModule::get_emission_for_uid(netuid, uid), 31517); // Note E = floor(0.5 / (16384 - 512) * 1_000_000_000) = 31502 (discrepancy)
            assert_eq!(bonds[uid as usize][0], 0.0);
            assert_eq!(bonds[uid as usize][server as usize], 0.0);
        }
    });
}

// Test bonds exponential moving average over a sequence of epochs.
#[test]
fn test_bonds() {
    new_test_ext(1).execute_with(|| {
		let sparse: bool = true;
		let n: u16 = 8;
		let netuid: u16 = 1;
		let tempo: u16 = u16::MAX - 1;  // high tempo to skip automatic epochs in on_initialize, use manual epochs instead
		let max_stake: u64 = 4;
		let stakes: Vec<u64> = vec![1, 2, 3, 4, 0, 0, 0, 0];
        let block_number = System::block_number();
		add_network(netuid, tempo, 0);
		SubtensorModule::set_max_allowed_uids( netuid, n );
		assert_eq!(SubtensorModule::get_max_allowed_uids(netuid), n);
		SubtensorModule::set_max_registrations_per_block( netuid, n );
		SubtensorModule::set_target_registrations_per_interval(netuid, n);
		SubtensorModule::set_weights_set_rate_limit( netuid, 0 );
        SubtensorModule::set_min_allowed_weights( netuid, 1 );
        SubtensorModule::set_max_weight_limit( netuid, u16::MAX );

		// === Register [validator1, validator2, validator3, validator4, server1, server2, server3, server4]
		for key in 0..n as u64 {
			SubtensorModule::add_balance_to_coldkey_account( &U256::from(key), max_stake );
			let (nonce, work): (u64, Vec<u8>) = SubtensorModule::create_work_for_block_number( netuid, block_number, key * 1_000_000, &U256::from(key));
			assert_ok!(SubtensorModule::register(<<Test as Config>::RuntimeOrigin>::signed(U256::from(key)), netuid, block_number, nonce, work, U256::from(key), U256::from(key)));
			SubtensorModule::increase_stake_on_coldkey_hotkey_account( &U256::from(key), &U256::from(key), stakes[key as usize] );
		}
		assert_eq!(SubtensorModule::get_max_allowed_uids(netuid), n);
		assert_eq!(SubtensorModule::get_subnetwork_n(netuid), n);

		// === Issue validator permits
		SubtensorModule::set_max_allowed_validators(netuid, n);
		assert_eq!( SubtensorModule::get_max_allowed_validators(netuid), n);
		SubtensorModule::epoch( netuid, 1_000_000_000 ); // run first epoch to set allowed validators
        next_block(); // run to next block to ensure weights are set on nodes after their registration block

		// === Set weights [val->srv1: 0.1, val->srv2: 0.2, val->srv3: 0.3, val->srv4: 0.4]
		for uid in 0..(n/2) as u64 {
			assert_ok!(SubtensorModule::set_weights(RuntimeOrigin::signed(U256::from(uid)), netuid, ((n/2)..n).collect(), vec![ u16::MAX/4, u16::MAX/2, (u16::MAX/4)*3, u16::MAX], 0));
		}
		if sparse { SubtensorModule::epoch( netuid, 1_000_000_000 ); }
		else { SubtensorModule::epoch_dense( netuid, 1_000_000_000 ); }
		/*  n: 8
			current_block: 1; activity_cutoff: 5000; Last update: [1, 1, 1, 1, 0, 0, 0, 0]
			Inactive: [false, false, false, false, false, false, false, false]
			Block at registration: [0, 0, 0, 0, 0, 0, 0, 0]
			hotkeys: [(0, 0), (1, 1), (2, 2), (3, 3), (4, 4), (5, 5), (6, 6), (7, 7)]
			S: [0.0999999999, 0.2, 0.2999999998, 0.4, 0, 0, 0, 0]
			validator_permits: [true, true, true, true, true, true, true, true]
			max_allowed_validators: 8
			new_validator_permits: [true, true, true, true, true, true, true, true]
			S: [0.0999999999, 0.2, 0.2999999998, 0.4, 0, 0, 0, 0]
			W: [[(4, 16383), (5, 32767), (6, 49149), (7, 65535)], [(4, 16383), (5, 32767), (6, 49149), (7, 65535)], [(4, 16383), (5, 32767), (6, 49149), (7, 65535)], [(4, 16383), (5, 32767), (6, 49149), (7, 65535)], [], [], [], []]
			W (permit): [[(4, 16383), (5, 32767), (6, 49149), (7, 65535)], [(4, 16383), (5, 32767), (6, 49149), (7, 65535)], [(4, 16383), (5, 32767), (6, 49149), (7, 65535)], [(4, 16383), (5, 32767), (6, 49149), (7, 65535)], [], [], [], []]
			W (permit+diag): [[(4, 16383), (5, 32767), (6, 49149), (7, 65535)], [(4, 16383), (5, 32767), (6, 49149), (7, 65535)], [(4, 16383), (5, 32767), (6, 49149), (7, 65535)], [(4, 16383), (5, 32767), (6, 49149), (7, 65535)], [], [], [], []]
			W (permit+diag+outdate): [[(4, 16383), (5, 32767), (6, 49149), (7, 65535)], [(4, 16383), (5, 32767), (6, 49149), (7, 65535)], [(4, 16383), (5, 32767), (6, 49149), (7, 65535)], [(4, 16383), (5, 32767), (6, 49149), (7, 65535)], [], [], [], []]
			W (mask+norm): [[(4, 0.0999975584), (5, 0.2000012207), (6, 0.2999926754), (7, 0.400008545)], [(4, 0.0999975584), (5, 0.2000012207), (6, 0.2999926754), (7, 0.400008545)], [(4, 0.0999975584), (5, 0.2000012207), (6, 0.2999926754), (7, 0.400008545)], [(4, 0.0999975584), (5, 0.2000012207), (6, 0.2999926754), (7, 0.400008545)], [], [], [], []]
			R (before): [0, 0, 0, 0, 0.099997558, 0.2000012202, 0.2999926745, 0.4000085443]
			C: [0, 0, 0, 0, 0.0999975584, 0.2000012207, 0.2999926754, 0.400008545]
			W: [[(4, 0.0999975584), (5, 0.2000012207), (6, 0.2999926754), (7, 0.400008545)], [(4, 0.0999975584), (5, 0.2000012207), (6, 0.2999926754), (7, 0.400008545)], [(4, 0.0999975584), (5, 0.2000012207), (6, 0.2999926754), (7, 0.400008545)], [(4, 0.0999975584), (5, 0.2000012207), (6, 0.2999926754), (7, 0.400008545)], [], [], [], []]
			Tv: [0.9999999995, 0.9999999995, 0.9999999995, 0.9999999995, 0, 0, 0, 0]
			R (after): [0, 0, 0, 0, 0.099997558, 0.2000012202, 0.2999926745, 0.4000085443]
			T: [0, 0, 0, 0, 1, 1, 1, 1]
			I (=R): [0, 0, 0, 0, 0.0999975582, 0.2000012207, 0.2999926752, 0.4000085455]
			B: [[], [], [], [], [], [], [], []]
			B (outdatedmask): [[], [], [], [], [], [], [], []]
			B (mask+norm): [[], [], [], [], [], [], [], []]
			ΔB: [[(4, 0.0099997558), (5, 0.020000122), (6, 0.0299992673), (7, 0.0400008543)], [(4, 0.0199995115), (5, 0.040000244), (6, 0.0599985349), (7, 0.0800017088)], [(4, 0.0299992673), (5, 0.060000366), (6, 0.0899978024), (7, 0.1200025633)], [(4, 0.0399990233), (5, 0.080000488), (6, 0.11999707), (7, 0.1600034179)], [], [], [], []]
			ΔB (norm): [[(4, 0.0999999996), (5, 0.0999999999), (6, 0.0999999994), (7, 0.0999999996)], [(4, 0.1999999995), (5, 0.2), (6, 0.1999999997), (7, 0.1999999997)], [(4, 0.299999999), (5, 0.2999999998), (6, 0.3), (7, 0.3)], [(4, 0.4000000013), (5, 0.4), (6, 0.4000000004), (7, 0.4000000001)], [], [], [], []]
			emaB: [[(4, 0.0999999982), (5, 0.0999999985), (6, 0.099999998), (7, 0.099999998)], [(4, 0.199999999), (5, 0.1999999995), (6, 0.1999999986), (7, 0.1999999986)], [(4, 0.2999999996), (5, 0.3000000003), (6, 0.3000000012), (7, 0.3000000012)], [(4, 0.4000000027), (5, 0.4000000013), (6, 0.4000000018), (7, 0.4000000018)], [], [], [], []]
			D: [0.0999999978, 0.1999999983, 0.3000000012, 0.4000000022, 0, 0, 0, 0]
			nE: [0.0499999989, 0.0999999992, 0.1500000006, 0.2000000011, 0.049998779, 0.1000006103, 0.1499963375, 0.2000042726]
			E: [49999998, 99999999, 150000000, 200000001, 49998779, 100000610, 149996337, 200004272]
			P: [0.0499999989, 0.0999999992, 0.1500000006, 0.2000000011, 0.049998779, 0.1000006103, 0.1499963375, 0.2000042726]
			emaB: [[(4, 0.2499999937), (5, 0.2499999953), (6, 0.2499999937), (7, 0.2499999937)], [(4, 0.4999999942), (5, 0.499999997), (6, 0.4999999942), (7, 0.4999999942)], [(4, 0.7499999937), (5, 0.7499999981), (6, 0.7499999995), (7, 0.7499999995)], [(4, 1), (5, 1), (6, 1), (7, 1)], [], [], [], []] */
		let bonds = SubtensorModule::get_bonds( netuid );
		assert_eq!(bonds[0][4], 16383);
		assert_eq!(bonds[1][4], 32767);
		assert_eq!(bonds[2][4], 49151);
		assert_eq!(bonds[3][4], 65535);

		// === Set self-weight only on val1
		let uid = 0;
		assert_ok!(SubtensorModule::set_weights(RuntimeOrigin::signed(U256::from(uid)), netuid, vec![uid], vec![u16::MAX], 0));
        next_block();
		if sparse { SubtensorModule::epoch( netuid, 1_000_000_000 ); }
		else { SubtensorModule::epoch_dense( netuid, 1_000_000_000 ); }
		/*  n: 8
			current_block: 2
			activity_cutoff: 5000
			Last update: [1, 1, 1, 1, 0, 0, 0, 0]
			Inactive: [false, false, false, false, false, false, false, false]
			Block at registration: [0, 0, 0, 0, 0, 0, 0, 0]
			hotkeys: [(0, 0), (1, 1), (2, 2), (3, 3), (4, 4), (5, 5), (6, 6), (7, 7)]
			S: [0.0999999999, 0.2, 0.2999999998, 0.4, 0, 0, 0, 0]
			validator_permits: [true, true, true, true, true, true, true, true]
			max_allowed_validators: 8
			new_validator_permits: [true, true, true, true, true, true, true, true]
			S: [0.0999999999, 0.2, 0.2999999998, 0.4, 0, 0, 0, 0]
			W: [[(0, 65535)], [(4, 16383), (5, 32767), (6, 49149), (7, 65535)], [(4, 16383), (5, 32767), (6, 49149), (7, 65535)], [(4, 16383), (5, 32767), (6, 49149), (7, 65535)], [], [], [], []]
			W (permit): [[(0, 65535)], [(4, 16383), (5, 32767), (6, 49149), (7, 65535)], [(4, 16383), (5, 32767), (6, 49149), (7, 65535)], [(4, 16383), (5, 32767), (6, 49149), (7, 65535)], [], [], [], []]
			W (permit+diag): [[], [(4, 16383), (5, 32767), (6, 49149), (7, 65535)], [(4, 16383), (5, 32767), (6, 49149), (7, 65535)], [(4, 16383), (5, 32767), (6, 49149), (7, 65535)], [], [], [], []]
			W (permit+diag+outdate): [[], [(4, 16383), (5, 32767), (6, 49149), (7, 65535)], [(4, 16383), (5, 32767), (6, 49149), (7, 65535)], [(4, 16383), (5, 32767), (6, 49149), (7, 65535)], [], [], [], []]
			W (mask+norm): [[], [(4, 0.0999975584), (5, 0.2000012207), (6, 0.2999926754), (7, 0.400008545)], [(4, 0.0999975584), (5, 0.2000012207), (6, 0.2999926754), (7, 0.400008545)], [(4, 0.0999975584), (5, 0.2000012207), (6, 0.2999926754), (7, 0.400008545)], [], [], [], []]
			R (before): [0, 0, 0, 0, 0.0899978022, 0.1800010982, 0.2699934072, 0.36000769]
			C: [0, 0, 0, 0, 0.0999975584, 0.2000012207, 0.2999926754, 0.400008545]
			W: [[], [(4, 0.0999975584), (5, 0.2000012207), (6, 0.2999926754), (7, 0.400008545)], [(4, 0.0999975584), (5, 0.2000012207), (6, 0.2999926754), (7, 0.400008545)], [(4, 0.0999975584), (5, 0.2000012207), (6, 0.2999926754), (7, 0.400008545)], [], [], [], []]
			Tv: [0, 0.9999999995, 0.9999999995, 0.9999999995, 0, 0, 0, 0]
			R (after): [0, 0, 0, 0, 0.0899978022, 0.1800010982, 0.2699934072, 0.36000769]
			T: [0, 0, 0, 0, 1, 1, 1, 1]
			I (=R): [0, 0, 0, 0, 0.0999975582, 0.2000012207, 0.2999926754, 0.4000085455]
			B: [[(4, 16383), (5, 16383), (6, 16383), (7, 16383)], [(4, 32767), (5, 32767), (6, 32767), (7, 32767)], [(4, 49151), (5, 49151), (6, 49151), (7, 49151)], [(4, 65535), (5, 65535), (6, 65535), (7, 65535)], [], [], [], []]
			B (outdatedmask): [[(4, 16383), (5, 16383), (6, 16383), (7, 16383)], [(4, 32767), (5, 32767), (6, 32767), (7, 32767)], [(4, 49151), (5, 49151), (6, 49151), (7, 49151)], [(4, 65535), (5, 65535), (6, 65535), (7, 65535)], [], [], [], []]
			B (mask+norm): [[(4, 0.0999963377), (5, 0.0999963377), (6, 0.0999963377), (7, 0.0999963377)], [(4, 0.1999987792), (5, 0.1999987792), (6, 0.1999987792), (7, 0.1999987792)], [(4, 0.3000012205), (5, 0.3000012205), (6, 0.3000012205), (7, 0.3000012205)], [(4, 0.400003662), (5, 0.400003662), (6, 0.400003662), (7, 0.400003662)], [], [], [], []]
			ΔB: [[], [(4, 0.0199995115), (5, 0.040000244), (6, 0.0599985349), (7, 0.0800017088)], [(4, 0.0299992673), (5, 0.060000366), (6, 0.0899978024), (7, 0.1200025633)], [(4, 0.0399990233), (5, 0.080000488), (6, 0.11999707), (7, 0.1600034179)], [], [], [], []]
			ΔB (norm): [[], [(4, 0.2222222215), (5, 0.222222222), (6, 0.2222222218), (7, 0.2222222218)], [(4, 0.3333333323), (5, 0.3333333333), (6, 0.3333333333), (7, 0.3333333333)], [(4, 0.4444444457), (5, 0.4444444443), (6, 0.4444444447), (7, 0.4444444445)], [], [], [], []]
			emaB: [[(4, 0.0899967037), (5, 0.0899967037), (6, 0.0899967037), (7, 0.0899967037)], [(4, 0.2022211235), (5, 0.2022211235), (6, 0.2022211235), (7, 0.2022211235)], [(4, 0.3033344317), (5, 0.3033344317), (6, 0.3033344317), (7, 0.3033344317)], [(4, 0.4044477409), (5, 0.4044477406), (6, 0.4044477406), (7, 0.4044477406)], [], [], [], []]
			D: [0.0899967032, 0.2022211233, 0.303334432, 0.404447741, 0, 0, 0, 0]
			nE: [0.0449983515, 0.1011105615, 0.1516672159, 0.2022238704, 0.049998779, 0.1000006103, 0.1499963377, 0.2000042726]
			E: [44998351, 101110561, 151667215, 202223870, 49998779, 100000610, 149996337, 200004272]
			P: [0.0449983515, 0.1011105615, 0.1516672159, 0.2022238704, 0.049998779, 0.1000006103, 0.1499963377, 0.2000042726]
			emaB: [[(4, 0.2225175085), (5, 0.2225175085), (6, 0.2225175085), (7, 0.2225175085)], [(4, 0.499993208), (5, 0.4999932083), (6, 0.4999932083), (7, 0.4999932083)], [(4, 0.7499966028), (5, 0.7499966032), (6, 0.7499966032), (7, 0.7499966032)], [(4, 1), (5, 1), (6, 1), (7, 1)], [], [], [], []] */
		let bonds = SubtensorModule::get_bonds( netuid );
		assert_eq!(bonds[0][4], 14582);
		assert_eq!(bonds[1][4], 32767);
		assert_eq!(bonds[2][4], 49151);
		assert_eq!(bonds[3][4], 65535);

		// === Set self-weight only on val2
		let uid = 1;
		assert_ok!(SubtensorModule::set_weights(RuntimeOrigin::signed(U256::from(uid)), netuid, vec![uid], vec![u16::MAX], 0));
        next_block();
		if sparse { SubtensorModule::epoch( netuid, 1_000_000_000 ); }
		else { SubtensorModule::epoch_dense( netuid, 1_000_000_000 ); }
		/*  current_block: 3
			W: [[(0, 65535)], [(1, 65535)], [(4, 16383), (5, 32767), (6, 49149), (7, 65535)], [(4, 16383), (5, 32767), (6, 49149), (7, 65535)], [], [], [], []]
			W (permit): [[(0, 65535)], [(1, 65535)], [(4, 16383), (5, 32767), (6, 49149), (7, 65535)], [(4, 16383), (5, 32767), (6, 49149), (7, 65535)], [], [], [], []]
			W (permit+diag): [[], [], [(4, 16383), (5, 32767), (6, 49149), (7, 65535)], [(4, 16383), (5, 32767), (6, 49149), (7, 65535)], [], [], [], []]
			W (permit+diag+outdate): [[], [], [(4, 16383), (5, 32767), (6, 49149), (7, 65535)], [(4, 16383), (5, 32767), (6, 49149), (7, 65535)], [], [], [], []]
			W (mask+norm): [[], [], [(4, 0.0999975584), (5, 0.2000012207), (6, 0.2999926754), (7, 0.400008545)], [(4, 0.0999975584), (5, 0.2000012207), (6, 0.2999926754), (7, 0.400008545)], [], [], [], []]
			R (before): [0, 0, 0, 0, 0.0699982906, 0.1400008542, 0.2099948723, 0.2800059812]
			C: [0, 0, 0, 0, 0.0999975584, 0.2000012207, 0.2999926754, 0.400008545]
			W: [[], [], [(4, 0.0999975584), (5, 0.2000012207), (6, 0.2999926754), (7, 0.400008545)], [(4, 0.0999975584), (5, 0.2000012207), (6, 0.2999926754), (7, 0.400008545)], [], [], [], []]
			Tv: [0, 0, 0.9999999995, 0.9999999995, 0, 0, 0, 0]
			R (after): [0, 0, 0, 0, 0.0699982906, 0.1400008542, 0.2099948723, 0.2800059812]
			T: [0, 0, 0, 0, 1, 1, 1, 1]
			I (=R): [0, 0, 0, 0, 0.0999975582, 0.2000012207, 0.2999926754, 0.4000085455]
			B: [[(4, 14582), (5, 14582), (6, 14582), (7, 14582)], [(4, 32767), (5, 32767), (6, 32767), (7, 32767)], [(4, 49151), (5, 49151), (6, 49151), (7, 49151)], [(4, 65535), (5, 65535), (6, 65535), (7, 65535)], [], [], [], []]
			B (outdatedmask): [[(4, 14582), (5, 14582), (6, 14582), (7, 14582)], [(4, 32767), (5, 32767), (6, 32767), (7, 32767)], [(4, 49151), (5, 49151), (6, 49151), (7, 49151)], [(4, 65535), (5, 65535), (6, 65535), (7, 65535)], [], [], [], []]
			B (mask+norm): [[(4, 0.0899929027), (5, 0.0899929027), (6, 0.0899929027), (7, 0.0899929027)], [(4, 0.2022217421), (5, 0.2022217421), (6, 0.2022217421), (7, 0.2022217421)], [(4, 0.303335699), (5, 0.303335699), (6, 0.303335699), (7, 0.303335699)], [(4, 0.404449656), (5, 0.404449656), (6, 0.404449656), (7, 0.404449656)], [], [], [], []]
			ΔB: [[], [], [(4, 0.0299992673), (5, 0.060000366), (6, 0.0899978024), (7, 0.1200025633)], [(4, 0.0399990233), (5, 0.080000488), (6, 0.11999707), (7, 0.1600034179)], [], [], [], []]
			ΔB (norm): [[], [], [(4, 0.428571427), (5, 0.4285714284), (6, 0.4285714284), (7, 0.4285714284)], [(4, 0.5714285728), (5, 0.5714285714), (6, 0.5714285714), (7, 0.5714285714)], [], [], [], []]
			emaB: [[(4, 0.0809936123), (5, 0.0809936123), (6, 0.0809936123), (7, 0.0809936123)], [(4, 0.181999568), (5, 0.181999568), (6, 0.181999568), (7, 0.181999568)], [(4, 0.3158592717), (5, 0.315859272), (6, 0.315859272), (7, 0.315859272)], [(4, 0.4211475477), (5, 0.4211475474), (6, 0.4211475474), (7, 0.4211475474)], [], [], [], []]
			D: [0.0809936118, 0.1819995677, 0.3158592721, 0.421147548, 0, 0, 0, 0]
			nE: [0.040496806, 0.0909997837, 0.157929636, 0.2105737738, 0.049998779, 0.1000006103, 0.1499963377, 0.2000042726]
			E: [40496805, 90999783, 157929636, 210573773, 49998779, 100000610, 149996337, 200004272]
			P: [0.040496806, 0.0909997837, 0.157929636, 0.2105737738, 0.049998779, 0.1000006103, 0.1499963377, 0.2000042726]
			emaB: [[(4, 0.192316476), (5, 0.192316476), (6, 0.192316476), (7, 0.192316476)], [(4, 0.4321515555), (5, 0.4321515558), (6, 0.4321515558), (7, 0.4321515558)], [(4, 0.7499967015), (5, 0.7499967027), (6, 0.7499967027), (7, 0.7499967027)], [(4, 1), (5, 1), (6, 1), (7, 1)], [], [], [], []] */
		let bonds = SubtensorModule::get_bonds( netuid );
		assert_eq!(bonds[0][4], 12603);
		assert_eq!(bonds[1][4], 28321);
		assert_eq!(bonds[2][4], 49151);
		assert_eq!(bonds[3][4], 65535);

		// === Set self-weight only on val3
		let uid = 2;
		assert_ok!(SubtensorModule::set_weights(RuntimeOrigin::signed(U256::from(uid)), netuid, vec![uid], vec![u16::MAX], 0));
        next_block();
		if sparse { SubtensorModule::epoch( netuid, 1_000_000_000 ); }
		else { SubtensorModule::epoch_dense( netuid, 1_000_000_000 ); }
		/*  current_block: 4
			W: [[(0, 65535)], [(1, 65535)], [(2, 65535)], [(4, 16383), (5, 32767), (6, 49149), (7, 65535)], [], [], [], []]
			W (permit): [[(0, 65535)], [(1, 65535)], [(2, 65535)], [(4, 16383), (5, 32767), (6, 49149), (7, 65535)], [], [], [], []]
			W (permit+diag): [[], [], [], [(4, 16383), (5, 32767), (6, 49149), (7, 65535)], [], [], [], []]
			W (permit+diag+outdate): [[], [], [], [(4, 16383), (5, 32767), (6, 49149), (7, 65535)], [], [], [], []]
			W (mask+norm): [[], [], [], [(4, 0.0999975584), (5, 0.2000012207), (6, 0.2999926754), (7, 0.400008545)], [], [], [], []]
			R (before): [0, 0, 0, 0, 0.0399990233, 0.080000488, 0.11999707, 0.1600034179]
			C: [0, 0, 0, 0, 0, 0, 0, 0]
			W: [[], [], [], [], [], [], [], []]
			Tv: [0, 0, 0, 0, 0, 0, 0, 0]
			R (after): [0, 0, 0, 0, 0, 0, 0, 0]
			T: [0, 0, 0, 0, 0, 0, 0, 0]
			I (=R): [0, 0, 0, 0, 0, 0, 0, 0]
			B: [[(4, 12603), (5, 12603), (6, 12603), (7, 12603)], [(4, 28321), (5, 28321), (6, 28321), (7, 28321)], [(4, 49151), (5, 49151), (6, 49151), (7, 49151)], [(4, 65535), (5, 65535), (6, 65535), (7, 65535)], [], [], [], []]
			B (outdatedmask): [[(4, 12603), (5, 12603), (6, 12603), (7, 12603)], [(4, 28321), (5, 28321), (6, 28321), (7, 28321)], [(4, 49151), (5, 49151), (6, 49151), (7, 49151)], [(4, 65535), (5, 65535), (6, 65535), (7, 65535)], [], [], [], []]
			B (mask+norm): [[(4, 0.0809909387), (5, 0.0809909387), (6, 0.0809909387), (7, 0.0809909387)], [(4, 0.1819998713), (5, 0.1819998713), (6, 0.1819998713), (7, 0.1819998713)], [(4, 0.3158601632), (5, 0.3158601632), (6, 0.3158601632), (7, 0.3158601632)], [(4, 0.4211490264), (5, 0.4211490264), (6, 0.4211490264), (7, 0.4211490264)], [], [], [], []]
			ΔB: [[], [], [], [], [], [], [], []]
			ΔB (norm): [[], [], [], [], [], [], [], []]
			emaB: [[(4, 0.0809909385), (5, 0.0809909385), (6, 0.0809909385), (7, 0.0809909385)], [(4, 0.1819998713), (5, 0.1819998713), (6, 0.1819998713), (7, 0.1819998713)], [(4, 0.3158601632), (5, 0.3158601632), (6, 0.3158601632), (7, 0.3158601632)], [(4, 0.4211490266), (5, 0.4211490266), (6, 0.4211490266), (7, 0.4211490266)], [], [], [], []]
			D: [0, 0, 0, 0, 0, 0, 0, 0]
			nE: [0.0999999999, 0.2, 0.2999999998, 0.4, 0, 0, 0, 0]
			E: [99999999, 199999999, 299999999, 399999999, 0, 0, 0, 0]
			P: [0.0999999999, 0.2, 0.2999999998, 0.4, 0, 0, 0, 0]
			emaB: [[(4, 0.1923094518), (5, 0.1923094518), (6, 0.1923094518), (7, 0.1923094518)], [(4, 0.4321507583), (5, 0.4321507583), (6, 0.4321507583), (7, 0.4321507583)], [(4, 0.7499961846), (5, 0.7499961846), (6, 0.7499961846), (7, 0.7499961846)], [(4, 1), (5, 1), (6, 1), (7, 1)], [], [], [], []] */
		let bonds = SubtensorModule::get_bonds( netuid );
		assert_eq!(bonds[0][7], 12602);
		assert_eq!(bonds[1][7], 28320);
		assert_eq!(bonds[2][7], 49150);
		assert_eq!(bonds[3][7], 65535);

		// === Set val3->srv4: 1
		assert_ok!(SubtensorModule::set_weights(RuntimeOrigin::signed(U256::from(2)), netuid, vec![7], vec![u16::MAX], 0));
        next_block();
		if sparse { SubtensorModule::epoch( netuid, 1_000_000_000 ); }
		else { SubtensorModule::epoch_dense( netuid, 1_000_000_000 ); }
		/*  current_block: 5
			W: [[(0, 65535)], [(1, 65535)], [(7, 65535)], [(4, 16383), (5, 32767), (6, 49149), (7, 65535)], [], [], [], []]
			W (permit): [[(0, 65535)], [(1, 65535)], [(7, 65535)], [(4, 16383), (5, 32767), (6, 49149), (7, 65535)], [], [], [], []]
			W (permit+diag): [[], [], [(7, 65535)], [(4, 16383), (5, 32767), (6, 49149), (7, 65535)], [], [], [], []]
			W (permit+diag+outdate): [[], [], [(7, 65535)], [(4, 16383), (5, 32767), (6, 49149), (7, 65535)], [], [], [], []]
			W (mask+norm): [[], [], [(7, 1)], [(4, 0.0999975584), (5, 0.2000012207), (6, 0.2999926754), (7, 0.400008545)], [], [], [], []]
			R (before): [0, 0, 0, 0, 0.0399990233, 0.080000488, 0.11999707, 0.4600034177]
			C: [0, 0, 0, 0, 0, 0, 0, 0.400008545]
			W: [[], [], [(7, 0.400008545)], [(7, 0.400008545)], [], [], [], []]
			Tv: [0, 0, 0.400008545, 0.400008545, 0, 0, 0, 0]
			R (after): [0, 0, 0, 0, 0, 0, 0, 0.2800059812]
			T: [0, 0, 0, 0, 0, 0, 0, 0.6087041323]
			I (=R): [0, 0, 0, 0, 0, 0, 0, 1]
			B: [[(4, 12602), (5, 12602), (6, 12602), (7, 12602)], [(4, 28320), (5, 28320), (6, 28320), (7, 28320)], [(4, 49150), (5, 49150), (6, 49150), (7, 49150)], [(4, 65535), (5, 65535), (6, 65535), (7, 65535)], [], [], [], []]
			B (outdatedmask): [[(4, 12602), (5, 12602), (6, 12602), (7, 12602)], [(4, 28320), (5, 28320), (6, 28320), (7, 28320)], [(4, 49150), (5, 49150), (6, 49150), (7, 49150)], [(4, 65535), (5, 65535), (6, 65535), (7, 65535)], [], [], [], []]
			B (mask+norm): [[(4, 0.0809860737), (5, 0.0809860737), (6, 0.0809860737), (7, 0.0809860737)], [(4, 0.1819969537), (5, 0.1819969537), (6, 0.1819969537), (7, 0.1819969537)], [(4, 0.3158598263), (5, 0.3158598263), (6, 0.3158598263), (7, 0.3158598263)], [(4, 0.4211571459), (5, 0.4211571459), (6, 0.4211571459), (7, 0.4211571459)], [], [], [], []]
			ΔB: [[], [], [(7, 0.1200025633)], [(7, 0.1600034179)], [], [], [], []]
			ΔB (norm): [[], [], [(7, 0.4285714284)], [(7, 0.5714285714)], [], [], [], []]
			emaB: [[(4, 0.0809860737), (5, 0.0809860737), (6, 0.0809860737), (7, 0.0728874663)], [(4, 0.1819969537), (5, 0.1819969537), (6, 0.1819969537), (7, 0.1637972582)], [(4, 0.3158598263), (5, 0.3158598263), (6, 0.3158598263), (7, 0.3271309866)], [(4, 0.421157146), (5, 0.421157146), (6, 0.421157146), (7, 0.4361842885)], [], [], [], []]
			D: [0.0728874663, 0.1637972582, 0.3271309866, 0.4361842885, 0, 0, 0, 0]
			nE: [0.0364437331, 0.081898629, 0.1635654932, 0.2180921442, 0, 0, 0, 0.5]
			E: [36443733, 81898628, 163565493, 218092144, 0, 0, 0, 500000000]
			P: [0.0364437331, 0.081898629, 0.1635654932, 0.2180921442, 0, 0, 0, 0.5]
			emaB: [[(4, 0.1922941932), (5, 0.1922941932), (6, 0.1922941932), (7, 0.1671024568)], [(4, 0.4321354993), (5, 0.4321354993), (6, 0.4321354993), (7, 0.3755230587)], [(4, 0.7499809256), (5, 0.7499809256), (6, 0.7499809256), (7, 0.749983425)], [(4, 1), (5, 1), (6, 1), (7, 1)], [], [], [], []] */
		let bonds = SubtensorModule::get_bonds( netuid );
		assert_eq!(bonds[0][7], 10951);
		assert_eq!(bonds[1][7], 24609);
		assert_eq!(bonds[2][7], 49150);
		assert_eq!(bonds[3][7], 65535);

        next_block();
		if sparse { SubtensorModule::epoch( netuid, 1_000_000_000 ); }
		else { SubtensorModule::epoch_dense( netuid, 1_000_000_000 ); }
		/*  current_block: 6
			B: [[(4, 12601), (5, 12601), (6, 12601), (7, 10951)], [(4, 28319), (5, 28319), (6, 28319), (7, 24609)], [(4, 49149), (5, 49149), (6, 49149), (7, 49150)], [(4, 65535), (5, 65535), (6, 65535), (7, 65535)], [], [], [], []]
			B (outdatedmask): [[(4, 12601), (5, 12601), (6, 12601), (7, 10951)], [(4, 28319), (5, 28319), (6, 28319), (7, 24609)], [(4, 49149), (5, 49149), (6, 49149), (7, 49150)], [(4, 65535), (5, 65535), (6, 65535), (7, 65535)], [], [], [], []]
			B (mask+norm): [[(4, 0.0809812085), (5, 0.0809812085), (6, 0.0809812085), (7, 0.0728876167)], [(4, 0.181994036), (5, 0.181994036), (6, 0.181994036), (7, 0.163792472)], [(4, 0.3158594894), (5, 0.3158594894), (6, 0.3158594894), (7, 0.3271323503)], [(4, 0.4211652656), (5, 0.4211652656), (6, 0.4211652656), (7, 0.4361875602)], [], [], [], []]
			ΔB: [[], [], [(7, 0.1200025633)], [(7, 0.1600034179)], [], [], [], []]
			ΔB (norm): [[], [], [(7, 0.4285714284)], [(7, 0.5714285714)], [], [], [], []]
			emaB: [[(4, 0.0809812082), (5, 0.0809812082), (6, 0.0809812082), (7, 0.0655988548)], [(4, 0.181994036), (5, 0.181994036), (6, 0.181994036), (7, 0.1474132247)], [(4, 0.3158594896), (5, 0.3158594896), (6, 0.3158594896), (7, 0.3372762585)], [(4, 0.4211652658), (5, 0.4211652658), (6, 0.4211652658), (7, 0.4497116616)], [], [], [], []]
			D: [0.0655988548, 0.1474132247, 0.3372762585, 0.4497116616, 0, 0, 0, 0]
			nE: [0.0327994274, 0.0737066122, 0.1686381293, 0.2248558307, 0, 0, 0, 0.5]
			E: [32799427, 73706612, 168638129, 224855830, 0, 0, 0, 500000000]
			P: [0.0327994274, 0.0737066122, 0.1686381293, 0.2248558307, 0, 0, 0, 0.5]
			emaB: [[(4, 0.1922789337), (5, 0.1922789337), (6, 0.1922789337), (7, 0.1458686984)], [(4, 0.4321202405), (5, 0.4321202405), (6, 0.4321202405), (7, 0.3277949789)], [(4, 0.749965667), (5, 0.749965667), (6, 0.749965667), (7, 0.74998335)], [(4, 1), (5, 1), (6, 1), (7, 1)], [], [], [], []] */
		let bonds = SubtensorModule::get_bonds( netuid );
		assert_eq!(bonds[0][7], 9559);
		assert_eq!(bonds[1][7], 21482);
		assert_eq!(bonds[2][7], 49150);
		assert_eq!(bonds[3][7], 65535);

        next_block();
		if sparse { SubtensorModule::epoch( netuid, 1_000_000_000 ); }
		else { SubtensorModule::epoch_dense( netuid, 1_000_000_000 ); }
		/*  current_block: 7
			B: [[(4, 12600), (5, 12600), (6, 12600), (7, 9559)], [(4, 28318), (5, 28318), (6, 28318), (7, 21482)], [(4, 49148), (5, 49148), (6, 49148), (7, 49150)], [(4, 65535), (5, 65535), (6, 65535), (7, 65535)], [], [], [], []]
			B (outdatedmask): [[(4, 12600), (5, 12600), (6, 12600), (7, 9559)], [(4, 28318), (5, 28318), (6, 28318), (7, 21482)], [(4, 49148), (5, 49148), (6, 49148), (7, 49150)], [(4, 65535), (5, 65535), (6, 65535), (7, 65535)], [], [], [], []]
			B (mask+norm): [[(4, 0.0809763432), (5, 0.0809763432), (6, 0.0809763432), (7, 0.065595707)], [(4, 0.1819911182), (5, 0.1819911182), (6, 0.1819911182), (7, 0.1474136391)], [(4, 0.3158591525), (5, 0.3158591525), (6, 0.3158591525), (7, 0.337276807)], [(4, 0.4211733856), (5, 0.4211733856), (6, 0.4211733856), (7, 0.4497138464)], [], [], [], []]
			ΔB: [[], [], [(7, 0.1200025633)], [(7, 0.1600034179)], [], [], [], []]
			ΔB (norm): [[], [], [(7, 0.4285714284)], [(7, 0.5714285714)], [], [], [], []]
			emaB: [[(4, 0.080976343), (5, 0.080976343), (6, 0.080976343), (7, 0.0590361361)], [(4, 0.181991118), (5, 0.181991118), (6, 0.181991118), (7, 0.1326722752)], [(4, 0.3158591525), (5, 0.3158591525), (6, 0.3158591525), (7, 0.3464062694)], [(4, 0.4211733858), (5, 0.4211733858), (6, 0.4211733858), (7, 0.4618853189)], [], [], [], []]
			D: [0.0590361361, 0.1326722752, 0.3464062694, 0.4618853189, 0, 0, 0, 0]
			nE: [0.029518068, 0.0663361375, 0.1732031347, 0.2309426593, 0, 0, 0, 0.5]
			E: [29518068, 66336137, 173203134, 230942659, 0, 0, 0, 500000000]
			P: [0.029518068, 0.0663361375, 0.1732031347, 0.2309426593, 0, 0, 0, 0.5]
			emaB: [[(4, 0.192263675), (5, 0.192263675), (6, 0.192263675), (7, 0.1278155716)], [(4, 0.4321049813), (5, 0.4321049813), (6, 0.4321049813), (7, 0.2872407278)], [(4, 0.7499504078), (5, 0.7499504078), (6, 0.7499504078), (7, 0.7499832863)], [(4, 1), (5, 1), (6, 1), (7, 1)], [], [], [], []] */
		let bonds = SubtensorModule::get_bonds( netuid );
		assert_eq!(bonds[0][7], 8376);
		assert_eq!(bonds[1][7], 18824);
		assert_eq!(bonds[2][7], 49150);
		assert_eq!(bonds[3][7], 65535);

		next_block();
		if sparse { SubtensorModule::epoch( netuid, 1_000_000_000 ); }
		else { SubtensorModule::epoch_dense( netuid, 1_000_000_000 ); }
		/*  current_block: 8
			B: [[(4, 12599), (5, 12599), (6, 12599), (7, 8376)], [(4, 28317), (5, 28317), (6, 28317), (7, 18824)], [(4, 49147), (5, 49147), (6, 49147), (7, 49150)], [(4, 65535), (5, 65535), (6, 65535), (7, 65535)], [], [], [], []]
			B (outdatedmask): [[(4, 12599), (5, 12599), (6, 12599), (7, 8376)], [(4, 28317), (5, 28317), (6, 28317), (7, 18824)], [(4, 49147), (5, 49147), (6, 49147), (7, 49150)], [(4, 65535), (5, 65535), (6, 65535), (7, 65535)], [], [], [], []]
			B (mask+norm): [[(4, 0.0809714776), (5, 0.0809714776), (6, 0.0809714776), (7, 0.0590337245)], [(4, 0.1819882002), (5, 0.1819882002), (6, 0.1819882002), (7, 0.1326708249)], [(4, 0.3158588156), (5, 0.3158588156), (6, 0.3158588156), (7, 0.3464073015)], [(4, 0.421181506), (5, 0.421181506), (6, 0.421181506), (7, 0.4618881487)], [], [], [], []]
			ΔB: [[], [], [(7, 0.1200025633)], [(7, 0.1600034179)], [], [], [], []]
			ΔB (norm): [[], [], [(7, 0.4285714284)], [(7, 0.5714285714)], [], [], [], []]
			emaB: [[(4, 0.0809714776), (5, 0.0809714776), (6, 0.0809714776), (7, 0.053130352)], [(4, 0.1819882002), (5, 0.1819882002), (6, 0.1819882002), (7, 0.1194037423)], [(4, 0.3158588156), (5, 0.3158588156), (6, 0.3158588156), (7, 0.3546237142)], [(4, 0.4211815062), (5, 0.4211815062), (6, 0.4211815062), (7, 0.472842191)], [], [], [], []]
			D: [0.053130352, 0.1194037423, 0.3546237142, 0.472842191, 0, 0, 0, 0]
			nE: [0.026565176, 0.0597018711, 0.177311857, 0.2364210954, 0, 0, 0, 0.5]
			E: [26565175, 59701871, 177311856, 236421095, 0, 0, 0, 500000000]
			P: [0.026565176, 0.0597018711, 0.177311857, 0.2364210954, 0, 0, 0, 0.5]
			emaB: [[(4, 0.1922484161), (5, 0.1922484161), (6, 0.1922484161), (7, 0.1123638137)], [(4, 0.4320897225), (5, 0.4320897225), (6, 0.4320897225), (7, 0.2525234516)], [(4, 0.7499351487), (5, 0.7499351487), (6, 0.7499351487), (7, 0.7499832308)], [(4, 1), (5, 1), (6, 1), (7, 1)], [], [], [], []] */
	});
}

#[test]
fn test_bonds_with_liquid_alpha() {
    new_test_ext(1).execute_with(|| {
        let sparse: bool = true;
        let n: u16 = 8;
        let netuid: u16 = 1;
        let tempo: u16 = u16::MAX - 1; // high tempo to skip automatic epochs in on_initialize, use manual epochs instead
        let max_stake: u64 = 4;
        let stakes: Vec<u64> = vec![1, 2, 3, 4, 0, 0, 0, 0];
        let block_number = System::block_number();
        add_network(netuid, tempo, 0);
        SubtensorModule::set_max_allowed_uids(netuid, n);
        SubtensorModule::set_max_registrations_per_block(netuid, n);
        SubtensorModule::set_target_registrations_per_interval(netuid, n);
        SubtensorModule::set_weights_set_rate_limit(netuid, 0);
        SubtensorModule::set_min_allowed_weights(netuid, 1);
        SubtensorModule::set_max_weight_limit(netuid, u16::MAX);

        // Register validators and servers
        for key in 0..n as u64 {
            SubtensorModule::add_balance_to_coldkey_account(&U256::from(key), max_stake);
            let (nonce, work): (u64, Vec<u8>) = SubtensorModule::create_work_for_block_number(
                netuid,
                block_number,
                key * 1_000_000,
                &U256::from(key),
            );
            assert_ok!(SubtensorModule::register(
                <<Test as Config>::RuntimeOrigin>::signed(U256::from(key)),
                netuid,
                block_number,
                nonce,
                work,
                U256::from(key),
                U256::from(key)
            ));
            SubtensorModule::increase_stake_on_coldkey_hotkey_account(
                &U256::from(key),
                &U256::from(key),
                stakes[key as usize],
            );
        }

        // Initilize with first epoch
        SubtensorModule::epoch(netuid, 1_000_000_000);
        next_block();

        // Set weights
        for uid in 0..(n / 2) {
            SubtensorModule::set_validator_permit_for_uid(netuid, uid, true);
            assert_ok!(SubtensorModule::set_weights(
                RuntimeOrigin::signed(U256::from(uid)),
                netuid,
                ((n / 2)..n).collect(),
                vec![u16::MAX / 4, u16::MAX / 2, (u16::MAX / 4) * 3, u16::MAX],
                0
            ));
        }

        // Enable Liquid Alpha
        SubtensorModule::set_liquid_alpha_enabled(netuid, true);
        // Run epoch with Liquid Alpha
        if sparse {
            SubtensorModule::epoch(netuid, 1_000_000_000);
        } else {
            SubtensorModule::epoch_dense(netuid, 1_000_000_000);
        }

        // Check bonds and emissions
        let bonds = SubtensorModule::get_bonds(netuid);

        /*  n: 8
            current_block: 2; activity_cutoff: 5000;
            Last update: [1, 1, 1, 1, 0, 0, 0, 0]
            activity_cutoff: 5000
            Last update: [2, 2, 2, 2, 1, 1, 1, 1]
            Inactive: [false, false, false, false, false, false, false, false]
            Block at registration: [1, 1, 1, 1, 1, 1, 1, 1]
            hotkeys: [(0, 0), (1, 1), (2, 2), (3, 3), (4, 4), (5, 5), (6, 6), (7, 7)]
            Stake: [1, 2, 3, 4, 0, 0, 0, 0]
            Normalised Stake: [0.0999999999, 0.2, 0.2999999998, 0.4, 0, 0, 0, 0]
            validator_permits: [true, true, true, true, true, true, true, true]
            max_allowed_validators: 8
            new_validator_permits: [true, true, true, true, true, true, true, true]
            Active Stake: [0.0999999999, 0.2, 0.2999999998, 0.4, 0, 0, 0, 0]
            Weights: [[(4, 16383), (5, 32767), (6, 49149), (7, 65535)], [(4, 16383), (5, 32767), (6, 49149), (7, 65535)], [(4, 16383), (5, 32767), (6, 49149), (7, 65535)], [(4, 16383), (5, 32767), (6, 49149), (7, 65535)], [], [], [], []]
            Weights (permit): [[(4, 16383), (5, 32767), (6, 49149), (7, 65535)], [(4, 16383), (5, 32767), (6, 49149), (7, 65535)], [(4, 16383), (5, 32767), (6, 49149), (7, 65535)], [(4, 16383), (5, 32767), (6, 49149), (7, 65535)], [], [], [], []]
            Weights (permit+diag): [[(4, 16383), (5, 32767), (6, 49149), (7, 65535)], [(4, 16383), (5, 32767), (6, 49149), (7, 65535)], [(4, 16383), (5, 32767), (6, 49149), (7, 65535)], [(4, 16383), (5, 32767), (6, 49149), (7, 65535)], [], [], [], []]
            Weights (permit+diag+outdate): [[(4, 16383), (5, 32767), (6, 49149), (7, 65535)], [(4, 16383), (5, 32767), (6, 49149), (7, 65535)], [(4, 16383), (5, 32767), (6, 49149), (7, 65535)], [(4, 16383), (5, 32767), (6, 49149), (7, 65535)], [], [], [], []]
            Weights (mask+norm): [[(4, 0.0999975584), (5, 0.2000012207), (6, 0.2999926754), (7, 0.400008545)], [(4, 0.0999975584), (5, 0.2000012207), (6, 0.2999926754), (7, 0.400008545)], [(4, 0.0999975584), (5, 0.2000012207), (6, 0.2999926754), (7, 0.400008545)], [(4, 0.0999975584), (5, 0.2000012207), (6, 0.2999926754), (7, 0.400008545)], [], [], [], []]
            Ranks (before): [0, 0, 0, 0, 0.099997558, 0.2000012202, 0.2999926745, 0.4000085443]
            Consensus: [0, 0, 0, 0, 0.0999975584, 0.2000012207, 0.2999926754, 0.400008545]
            Weights: [[(4, 0.0999975584), (5, 0.2000012207), (6, 0.2999926754), (7, 0.400008545)], [(4, 0.0999975584), (5, 0.2000012207), (6, 0.2999926754), (7, 0.400008545)], [(4, 0.0999975584), (5, 0.2000012207), (6, 0.2999926754), (7, 0.400008545)], [(4, 0.0999975584), (5, 0.2000012207), (6, 0.2999926754), (7, 0.400008545)], [], [], [], []]
            Validator Trust: [0.9999999995, 0.9999999995, 0.9999999995, 0.9999999995, 0, 0, 0, 0]
            Ranks (after): [0, 0, 0, 0, 0.099997558, 0.2000012202, 0.2999926745, 0.4000085443]
            T: [0, 0, 0, 0, 1, 1, 1, 1]
            Incentive (=Rank): [0, 0, 0, 0, 0.0999975582, 0.2000012207,            0, 0.0999975582, 0.2000012207, 0.2999926752, 0.4000085455]
            B: [[], [], [], [], [], [], [], []]
            B (outdatedmask): [[], [], [], [], [], [], [], []]
            B (mask+norm): [[], [], [], [], [], [], [], []]
            ΔB: [[(4, 0.0099997558), (5, 0.020000122), (6, 0.0299992673), (7, 0.0400008543)], [(4, 0.0199995115), (5, 0.040000244), (6, 0.0599985349), (7, 0.0800017088)], [(4, 0.0299992673), (5, 0.060000366), (6, 0.0899978024), (7, 0.1200025633)], [(4, 0.0399990233), (5, 0.080000488), (6, 0.11999707), (7, 0.1600034179)], [], [], [], []]
            ΔB (norm): [[(4, 0.0999999996), (5, 0.0999999999), (6, 0.0999999994), (7, 0.0999999996)], [(4, 0.1999999995), (5, 0.2), (6, 0.1999999997), (7, 0.1999999997)], [(4, 0.299999999), (5, 0.2999999998), (6, 0.3), (7, 0.3)], [(4, 0.4000000013), (5, 0.4), (6, 0.4000000004), (7, 0.4000000001)], [], [], [], []]
            Exponential Moving Average Bonds Liquid Alpha: [[(4, 0.0499983232), (5, 0.0899999999), (6, 0.0899999994), (7, 0.0899999996)], [(4, 0.0999966469), (5, 0.18), (6, 0.1799999997), (7, 0.1799999997)], [(4, 0.1499949703), (5, 0.2699999998), (6, 0.2699999998), (7, 0.2699999998)], [(4, 0.199993295), (5, 0.3599999999), (6, 0.36), (7, 0.3599999999)], [], [], [], []]
            Exponential Moving Average Bonds: [[(4, 0.0999999992), (5, 0.0999999999), (6, 0.0999999994), (7, 0.0999999996)], [(4, 0.1999999995), (5, 0.2), (6, 0.1999999997), (7, 0.1999999997)], [(4, 0.2999999993), (5, 0.2999999998), (6, 0.3), (7, 0.3)], [(4, 0.4000000015), (5, 0.4), (6, 0.4000000004), (7, 0.4000000001)], [], [], [], []]
            Dividends: [0.0999999994, 0.1999999997, 0.3, 0.4000000006, 0, 0, 0, 0]
            Normalized Server Emission: [0, 0, 0, 0, 0.049998779, 0.1000006103, 0.1499963375, 0.2000042726]
            Server Emission: [0, 0, 0, 0, 49998779, 100000610, 149996337, 200004272]
            Normalized Validator Emission: [0.0499999996, 0.0999999999, 0.15, 0.2000000002, 0, 0, 0, 0]
            Validator Emission: [49999999, 99999999, 149999999, 200000000, 0, 0, 0, 0]
            Normalized Combined Emission: [0.0499999996, 0.0999999999, 0.15, 0.2000000002, 0.049998779, 0.1000006103, 0.1499963375, 0.2000042726]
            Combined Emission: [49999999, 99999999, 149999999, 200000000, 49998779, 100000610, 149996337, 200004272]
            Pruning Scores: [0.0499999996, 0.0999999999, 0.15, 0.2000000002, 0.049998779, 0.1000006103, 0.1499963375, 0.2000042726]
        */

        // Expected bonds calculations
        // For uid 0:
        // Initial weights: [0.25, 0.5, 0.75, 1.0]
        // Active stake: [1, 2, 3, 4]
        // ΔB = W◦S = [0.25*1, 0.5*2, 0.75*3, 1.0*4] = [0.25, 1.0, 2.25, 4.0]
        // Normalize ΔB: [0.25/7.5, 1.0/7.5, 2.25/7.5, 4.0/7.5] = [0.0333, 0.1333, 0.3, 0.5333]
        // Final bonds for netuid: [16383, 32767, 49151, 65535]

        assert_eq!(bonds[0][4], 16383); // Note: Calculated as explained above
        assert_eq!(bonds[1][4], 32767); // Note: Calculated as explained above
        assert_eq!(bonds[2][4], 49151); // Note: Calculated as explained above
        assert_eq!(bonds[3][4], 65535); // Note: Calculated as explained above

        // === Set self-weight only on val1
        let uid = 0;
        assert_ok!(SubtensorModule::set_weights(
            RuntimeOrigin::signed(U256::from(uid)),
            netuid,
            vec![uid],
            vec![u16::MAX],
            0
        ));
        next_block();
        if sparse {
            SubtensorModule::epoch(netuid, 1_000_000_000);
        } else {
            SubtensorModule::epoch_dense(netuid, 1_000_000_000);
        }

        let bonds = SubtensorModule::get_bonds(netuid);
        assert_eq!(bonds[0][4], 2862);
        assert_eq!(bonds[1][4], 32767);
        assert_eq!(bonds[2][4], 49151);
        assert_eq!(bonds[3][4], 65535);

        // === Set self-weight only on val2
        let uid = 1;
        assert_ok!(SubtensorModule::set_weights(
            RuntimeOrigin::signed(U256::from(uid)),
            netuid,
            vec![uid],
            vec![u16::MAX],
            0
        ));
        next_block();
        if sparse {
            SubtensorModule::epoch(netuid, 1_000_000_000);
        } else {
            SubtensorModule::epoch_dense(netuid, 1_000_000_000);
        }
        let bonds = SubtensorModule::get_bonds(netuid);

        /*  n: 8
            current_block: 4; activity_cutoff: 5000;
            Last update: [2, 3, 2, 2, 1, 1, 1, 1]
            Inactive: [false, false, false, false, false, false, false, false]
            Block at registration: [1, 1, 1, 1, 1, 1, 1, 1]
            hotkeys: [(0, 0), (1, 1), (2, 2), (3, 3), (4, 4), (5, 5), (6, 6), (7, 7)]
            Stake: [1, 2, 3, 4, 0, 0, 0, 0]
            Normalised Stake: [0.0999999999, 0.2, 0.2999999998, 0.4, 0, 0, 0, 0]
            validator_permits: [true, true, true, true, true, true, true, true]
            max_allowed_validators: 64
            new_validator_permits: [true, true, true, true, true, true, true, true]
            Active Stake: [0.0999999999, 0.2, 0.2999999998, 0.4, 0, 0, 0, 0]
            Weights: [[(0, 65535)], [(1, 65535)], [(4, 16383), (5, 32767), (6, 49149), (7, 65535)], [(4, 16383), (5, 32767), (6, 49149), (7, 65535)], [], [], [], []]
            Weights (permit): [[(0, 65535)], [(1, 65535)], [(4, 16383), (5, 32767), (6, 49149), (7, 65535)], [(4, 16383), (5, 32767), (6, 49149), (7, 65535)], [], [], [], []]
            Weights (permit+diag): [[], [], [(4, 16383), (5, 32767), (6, 49149), (7, 65535)], [(4, 16383), (5, 32767), (6, 49149), (7, 65535)], [], [], [], []]
            Weights (permit+diag+outdate): [[], [], [(4, 16383), (5, 32767), (6, 49149), (7, 65535)], [(4, 16383), (5, 32767), (6, 49149), (7, 65535)], [], [], [], []]
            Weights (mask+norm): [[], [], [(4, 0.0999975584), (5, 0.2000012207), (6, 0.2999926754), (7, 0.400008545)], [(4, 0.0999975584), (5, 0.2000012207), (6, 0.2999926754), (7, 0.400008545)], [], [], [], []]
            Ranks (before): [0, 0, 0, 0, 0.0699982906, 0.1400008542, 0.2099948723, 0.2800059812]
            Consensus: [0, 0, 0, 0, 0.0999975584, 0.2000012207, 0.2999926754, 0.400008545]
            Weights: [[], [], [(4, 0.0999975584), (5, 0.2000012207), (6, 0.2999926754), (7, 0.400008545)], [(4, 0.0999975584), (5, 0.2000012207), (6, 0.2999926754), (7, 0.400008545)], [], [], [], []]
            Validator Trust: [0, 0, 0.9999999995, 0.9999999995, 0, 0, 0, 0]
            Ranks (after): [0, 0, 0, 0, 0.0699982906, 0.1400008542, 0.2099948723, 0.2800059812]
            T: [0, 0, 0, 0, 1, 1, 1, 1]
            Incentive (=Rank): [0, 0, 0, 0, 0.0999975582, 0.2000012207, 0.2999926754, 0.4000085455]
            B: [[(4, 7760), (5, 1489), (6, 1489), (7, 1489)], [(4, 32767), (5, 32767), (6, 32767), (7, 32767)], [(4, 49151), (5, 49151), (6, 49151), (7, 49151)], [(4, 65535), (5, 65535), (6, 65535), (7, 65535)], [], [], [], []]
            B (outdatedmask): [[(4, 7760), (5, 1489), (6, 1489), (7, 1489)], [(4, 32767), (5, 32767), (6, 32767), (7, 32767)], [(4, 49151), (5, 49151), (6, 49151), (7, 49151)], [(4, 65535), (5, 65535), (6, 65535), (7, 65535)], [], [], [], []]
            B (mask+norm): [[(4, 0.0499958121), (5, 0.00999718), (6, 0.00999718), (7, 0.00999718)], [(4, 0.211109894), (5, 0.2199983886), (6, 0.2199983886), (7, 0.2199983886)], [(4, 0.3166680625), (5, 0.3300009398), (6, 0.3300009398), (7, 0.3300009398)], [(4, 0.4222262308), (5, 0.4400034912), (6, 0.4400034912), (7, 0.4400034912)], [], [], [], []]
            ΔB: [[], [], [(4, 0.0299992673), (5, 0.060000366), (6, 0.0899978024), (7, 0.1200025633)], [(4, 0.0399990233), (5, 0.080000488), (6, 0.11999707), (7, 0.1600034179)], [], [], [], []]
            ΔB (norm): [[], [], [(4, 0.428571427), (5, 0.4285714284), (6, 0.4285714284), (7, 0.4285714284)], [(4, 0.5714285728), (5, 0.5714285714), (6, 0.5714285714), (7, 0.5714285714)], [], [], [], []]
            Exponential Moving Average Bonds Liquid Alpha: [[(4, 0.024998744), (5, 0.000999718), (6, 0.000999718), (7, 0.000999718)], [(4, 0.105558486), (5, 0.0219998388), (6, 0.0219998388), (7, 0.0219998388)], [(4, 0.3726178685), (5, 0.4187143792), (6, 0.4187143792), (7, 0.4187143792)], [(4, 0.4968249004), (5, 0.5582860631), (6, 0.5582860631), (7, 0.5582860631)], [], [], [], []]
            Exponential Moving Average Bonds: [[(4, 0.024998744), (5, 0.000999718), (6, 0.000999718), (7, 0.000999718)], [(4, 0.105558486), (5, 0.0219998388), (6, 0.0219998388), (7, 0.0219998388)], [(4, 0.3726178687), (5, 0.4187143794), (6, 0.4187143794), (7, 0.4187143794)], [(4, 0.4968249009), (5, 0.5582860636), (6, 0.5582860636), (7, 0.5582860636)], [], [], [], []]
            Dividends: [0.0033995616, 0.030355499, 0.4141048414, 0.5521400978, 0, 0, 0, 0]
            Normalized Server Emission: [0, 0, 0, 0, 0.049998779, 0.1000006103, 0.1499963377, 0.2000042726]
            Server Emission: [0, 0, 0, 0, 49998779, 100000610, 149996337, 200004272]
            Normalized Validator Emission: [0.0016997808, 0.0151777493, 0.2070524206, 0.2760700488, 0, 0, 0, 0]
            Validator Emission: [1699780, 15177749, 207052420, 276070048, 0, 0, 0, 0]
            Normalized Combined Emission: [0.0016997808, 0.0151777493, 0.2070524206, 0.2760700488, 0.049998779, 0.1000006103, 0.1499963377, 0.2000042726]
            Combined Emission: [1699780, 15177749, 207052420, 276070048, 49998779, 100000610, 149996337, 200004272]
            Pruning Scores: [0.0016997808, 0.0151777493, 0.2070524206, 0.2760700488, 0.049998779, 0.1000006103, 0.1499963377, 0.2000042726]
        */

        assert_eq!(bonds[0][4], 435);
        assert_eq!(bonds[1][4], 4985);
        assert_eq!(bonds[2][4], 49151);
        assert_eq!(bonds[3][4], 65535);
    });
}

#[test]
fn test_set_alpha_disabled() {
    new_test_ext(1).execute_with(|| {
        let netuid: u16 = 1;
        let hotkey: U256 = U256::from(1);
        let coldkey: U256 = U256::from(1 + 456);
        let signer = <<Test as Config>::RuntimeOrigin>::signed(coldkey);

        // Enable Liquid Alpha and setup
        SubtensorModule::set_liquid_alpha_enabled(netuid, true);
        migrations::migrate_create_root_network::migrate_create_root_network::<Test>();
        SubtensorModule::add_balance_to_coldkey_account(&coldkey, 1_000_000_000_000_000);
        assert_ok!(SubtensorModule::root_register(signer.clone(), hotkey,));
        assert_ok!(SubtensorModule::add_stake(signer.clone(), hotkey, 1000));
        // Only owner can set alpha values
        assert_ok!(SubtensorModule::register_network(signer.clone()));

        // Explicitly set to false
        SubtensorModule::set_liquid_alpha_enabled(netuid, false);
        assert_err!(
            SubtensorModule::do_set_alpha_values(signer.clone(), netuid, 12_u16, u16::MAX),
            Error::<Test>::LiquidAlphaDisabled
        );

        SubtensorModule::set_liquid_alpha_enabled(netuid, true);
        assert_ok!(SubtensorModule::do_set_alpha_values(
            signer.clone(),
            netuid,
            12_u16,
            u16::MAX
        ));
    });
}

// Test that epoch masks out inactive stake of validators with outdated weights beyond activity cutoff.
#[test]
fn test_active_stake() {
    new_test_ext(1).execute_with(|| {
        System::set_block_number(0);
        let sparse: bool = true;
        let n: u16 = 4;
        let netuid: u16 = 1;
        let tempo: u16 = u16::MAX - 1; // high tempo to skip automatic epochs in on_initialize, use manual epochs instead
        let block_number: u64 = System::block_number();
        let stake: u64 = 1;
        add_network(netuid, tempo, 0);
        SubtensorModule::set_max_allowed_uids(netuid, n);
        assert_eq!(SubtensorModule::get_max_allowed_uids(netuid), n);
        SubtensorModule::set_max_registrations_per_block(netuid, n);
        SubtensorModule::set_target_registrations_per_interval(netuid, n);
        SubtensorModule::set_min_allowed_weights(netuid, 0);
        SubtensorModule::set_max_weight_limit(netuid, u16::MAX);

        // === Register [validator1, validator2, server1, server2]
        for key in 0..n as u64 {
            SubtensorModule::add_balance_to_coldkey_account(&U256::from(key), stake);
            let (nonce, work): (u64, Vec<u8>) = SubtensorModule::create_work_for_block_number(
                netuid,
                block_number,
                key * 1_000_000,
                &U256::from(key),
            );
            assert_ok!(SubtensorModule::register(
                <<Test as Config>::RuntimeOrigin>::signed(U256::from(key)),
                netuid,
                block_number,
                nonce,
                work,
                U256::from(key),
                U256::from(key)
            ));
            SubtensorModule::increase_stake_on_coldkey_hotkey_account(
                &U256::from(key),
                &U256::from(key),
                stake,
            );
        }
        assert_eq!(SubtensorModule::get_max_allowed_uids(netuid), n);
        assert_eq!(SubtensorModule::get_subnetwork_n(netuid), n);

        // === Issue validator permits
        SubtensorModule::set_max_allowed_validators(netuid, n);
        assert_eq!(SubtensorModule::get_max_allowed_validators(netuid), n);
        SubtensorModule::epoch(netuid, 1_000_000_000); // run first epoch to set allowed validators
        next_block(); // run to next block to ensure weights are set on nodes after their registration block

        // === Set weights [val1->srv1: 0.5, val1->srv2: 0.5, val2->srv1: 0.5, val2->srv2: 0.5]
        for uid in 0..(n / 2) as u64 {
            assert_ok!(SubtensorModule::set_weights(
                RuntimeOrigin::signed(U256::from(uid)),
                netuid,
                ((n / 2)..n).collect(),
                vec![u16::MAX / (n / 2); (n / 2) as usize],
                0
            ));
        }
        if sparse {
            SubtensorModule::epoch(netuid, 1_000_000_000);
        } else {
            SubtensorModule::epoch_dense(netuid, 1_000_000_000);
        }
        let bonds = SubtensorModule::get_bonds(netuid);
        for uid in 0..n {
            // log::info!("\n{uid}" );
            // uid_stats(netuid, uid);
            // log::info!("bonds: {:?}", bonds[uid as usize]);
            if uid < n / 2 {
                assert_eq!(SubtensorModule::get_dividends_for_uid(netuid, uid), 32767);
                // Note D = floor(0.5 * 65_535)
            }
            assert_eq!(
                SubtensorModule::get_emission_for_uid(netuid, uid),
                250000000
            ); // Note E = 0.5 / (n/2) * 1_000_000_000 = 250_000_000
        }
        for bond in bonds.iter().take((n / 2) as usize) {
            // for on_validator in 0..(n / 2) as usize {
            for i in bond.iter().take((n / 2) as usize) {
                assert_eq!(*i, 0);
            }
            for i in bond.iter().take(n as usize).skip((n / 2) as usize) {
                assert_eq!(*i, I32F32::from_num(65_535)); // floor(0.5*(2^16-1))/(2^16-1), then max-upscale to 65_535
            }
        }
        let activity_cutoff: u64 = SubtensorModule::get_activity_cutoff(netuid) as u64;
        run_to_block(activity_cutoff + 2); // run to block where validator (uid 0, 1) weights become outdated

        // === Update uid 0 weights
        assert_ok!(SubtensorModule::set_weights(
            RuntimeOrigin::signed(U256::from(0)),
            netuid,
            ((n / 2)..n).collect(),
            vec![u16::MAX / (n / 2); (n / 2) as usize],
            0
        ));
        if sparse {
            SubtensorModule::epoch(netuid, 1_000_000_000);
        } else {
            SubtensorModule::epoch_dense(netuid, 1_000_000_000);
        }
        /*  current_block: 5002; activity_cutoff: 5000
        Last update: [5002, 1, 0, 0]; Inactive: [false, true, true, true]; Block at registration: [0, 0, 0, 0]
        S: [0.25, 0.25, 0.25, 0.25]; S (mask): [0.25, 0, 0, 0]; S (mask+norm): [1, 0, 0, 0]
        validator_permits: [true, true, true, true]; max_allowed_validators: 4; new_validator_permits: [true, true, true, true]
        W: [[(2, 0.4999923704), (3, 0.4999923704)], [(2, 0.4999923704), (3, 0.4999923704)], [], []]
        W (permit): [[(2, 0.4999923704), (3, 0.4999923704)], [(2, 0.4999923704), (3, 0.4999923704)], [], []]
        W (permit+diag): [[(2, 0.4999923704), (3, 0.4999923704)], [(2, 0.4999923704), (3, 0.4999923704)], [], []]
        W (permit+diag+outdate): [[(2, 0.4999923704), (3, 0.4999923704)], [(2, 0.4999923704), (3, 0.4999923704)], [], []]
        W (mask+norm): [[(2, 0.5), (3, 0.5)], [(2, 0.5), (3, 0.5)], [], []]
        R: [0, 0, 0.5, 0.5]
        W (threshold): [[(2, 1), (3, 1)], [(2, 1), (3, 1)], [], []]
        T: [0, 0, 1, 1]
        C: [0.006693358, 0.006693358, 0.9933076561, 0.9933076561]
        I: [0, 0, 0.5, 0.5]
        B: [[(2, 0.4999923704), (3, 0.4999923704)], [(2, 0.4999923704), (3, 0.4999923704)], [], []]
        B (outdatedmask): [[(2, 0.4999923704), (3, 0.4999923704)], [(2, 0.4999923704), (3, 0.4999923704)], [], []]
        B (mask+norm): [[(2, 0.5), (3, 0.5)], [(2, 0.5), (3, 0.5)], [], []]
        ΔB: [[(2, 0.5), (3, 0.5)], [(2, 0), (3, 0)], [], []]
        ΔB (norm): [[(2, 1), (3, 1)], [(2, 0), (3, 0)], [], []]
        emaB: [[(2, 0.55), (3, 0.55)], [(2, 0.45), (3, 0.45)], [], []]
        emaB (max-upscale): [[(2, 1), (3, 1)], [(2, 1), (3, 1)], [], []]
        D: [0.55, 0.4499999997, 0, 0]
        nE: [0.275, 0.2249999999, 0.25, 0.25]
        E: [274999999, 224999999, 250000000, 250000000]
        P: [0.275, 0.2249999999, 0.25, 0.25]
        P (u16): [65535, 53619, 59577, 59577] */
        let bonds = SubtensorModule::get_bonds(netuid);
        assert_eq!(SubtensorModule::get_dividends_for_uid(netuid, 0), 36044); // Note D = floor((0.5 * 0.9 + 0.1) * 65_535)
        assert_eq!(SubtensorModule::get_emission_for_uid(netuid, 0), 274999999); // Note E = 0.5 * 0.55 * 1_000_000_000 = 275_000_000 (discrepancy)
        for server in ((n / 2) as usize)..n as usize {
            assert_eq!(bonds[0][server], I32F32::from_num(65_535)); // floor(0.55*(2^16-1))/(2^16-1), then max-upscale
        }
        for validator in 1..(n / 2) {
            assert_eq!(
                SubtensorModule::get_dividends_for_uid(netuid, validator),
                29490
            ); // Note D = floor((0.5 * 0.9) * 65_535)
            assert_eq!(
                SubtensorModule::get_emission_for_uid(netuid, validator),
                224999999
            ); // Note E = 0.5 * 0.45 * 1_000_000_000 = 225_000_000 (discrepancy)
            for server in ((n / 2) as usize)..n as usize {
                assert_eq!(bonds[validator as usize][server], I32F32::from_num(53619));
                // floor(0.45*(2^16-1))/(2^16-1), then max-upscale
            }
        }

        // === Update uid 1 weights as well
        assert_ok!(SubtensorModule::set_weights(
            RuntimeOrigin::signed(U256::from(1)),
            netuid,
            ((n / 2)..n).collect(),
            vec![u16::MAX / (n / 2); (n / 2) as usize],
            0
        ));
        run_to_block(activity_cutoff + 3); // run to block where validator (uid 0, 1) weights become outdated
        if sparse {
            SubtensorModule::epoch(netuid, 1_000_000_000);
        } else {
            SubtensorModule::epoch_dense(netuid, 1_000_000_000);
        }
        /*  current_block: 5003; activity_cutoff: 5000
        Last update: [5002, 5002, 0, 0]; Inactive: [false, false, true, true]; Block at registration: [0, 0, 0, 0]
        S: [0.25, 0.25, 0.25, 0.25]; S (mask): [0.25, 0.25, 0, 0]; S (mask+norm): [0.5, 0.5, 0, 0]
        validator_permits: [true, true, true, true]; max_allowed_validators: 4; new_validator_permits: [true, true, true, true]
        W: [[(2, 0.4999923704), (3, 0.4999923704)], [(2, 0.4999923704), (3, 0.4999923704)], [], []]
        W (permit): [[(2, 0.4999923704), (3, 0.4999923704)], [(2, 0.4999923704), (3, 0.4999923704)], [], []]
        W (permit+diag): [[(2, 0.4999923704), (3, 0.4999923704)], [(2, 0.4999923704), (3, 0.4999923704)], [], []]
        W (permit+diag+outdate): [[(2, 0.4999923704), (3, 0.4999923704)], [(2, 0.4999923704), (3, 0.4999923704)], [], []]
        W (mask+norm): [[(2, 0.5), (3, 0.5)], [(2, 0.5), (3, 0.5)], [], []]
        R: [0, 0, 0.5, 0.5]
        W (threshold): [[(2, 1), (3, 1)], [(2, 1), (3, 1)], [], []]
        T: [0, 0, 1, 1]
        C: [0.006693358, 0.006693358, 0.9933076561, 0.9933076561]
        I: [0, 0, 0.5, 0.5]
        B: [[(2, 65535), (3, 65535)], [(2, 53619), (3, 53619)], [], []]
        B (outdatedmask): [[(2, 65535), (3, 65535)], [(2, 53619), (3, 53619)], [], []]
        B (mask+norm): [[(2, 0.5500025176), (3, 0.5500025176)], [(2, 0.4499974821), (3, 0.4499974821)], [], []]
        ΔB: [[(2, 0.25), (3, 0.25)], [(2, 0.25), (3, 0.25)], [], []]
        ΔB (norm): [[(2, 0.5), (3, 0.5)], [(2, 0.5), (3, 0.5)], [], []]
        emaB: [[(2, 0.545002266), (3, 0.545002266)], [(2, 0.4549977337), (3, 0.4549977337)], [], []]
        emaB (max-upscale): [[(2, 1), (3, 1)], [(2, 0.8348547556), (3, 0.8348547556)], [], []]
        D: [0.545002266, 0.4549977337, 0, 0]
        nE: [0.272501133, 0.2274988669, 0.25, 0.25]
        E: [272501132, 227498866, 250000000, 250000000]
        P: [0.272501133, 0.2274988669, 0.25, 0.25]
        P (u16): [65535, 54711, 60123, 60123] */
        let bonds = SubtensorModule::get_bonds(netuid);
        assert_eq!(SubtensorModule::get_dividends_for_uid(netuid, 0), 35716); // Note D = floor((0.55 * 0.9 + 0.5 * 0.1) * 65_535)
        assert_eq!(SubtensorModule::get_emission_for_uid(netuid, 0), 272501132); // Note E = 0.5 * (0.55 * 0.9 + 0.5 * 0.1) * 1_000_000_000 = 272_500_000 (discrepancy)
        for server in ((n / 2) as usize)..n as usize {
            assert_eq!(bonds[0][server], I32F32::from_num(65_535)); // floor((0.55 * 0.9 + 0.5 * 0.1)*(2^16-1))/(2^16-1), then max-upscale
        }
        assert_eq!(SubtensorModule::get_dividends_for_uid(netuid, 1), 29818); // Note D = floor((0.45 * 0.9 + 0.5 * 0.1) * 65_535)
        assert_eq!(SubtensorModule::get_emission_for_uid(netuid, 1), 227498866); // Note E = 0.5 * (0.45 * 0.9 + 0.5 * 0.1) * 1_000_000_000 = 227_500_000 (discrepancy)
        for server in ((n / 2) as usize)..n as usize {
            assert_eq!(bonds[1][server], I32F32::from_num(54712)); // floor((0.45 * 0.9 + 0.5 * 0.1)/(0.55 * 0.9 + 0.5 * 0.1)*(2^16-1))
        }
    });
}

// Test that epoch masks out outdated weights and bonds of validators on deregistered servers.
#[test]
fn test_outdated_weights() {
    new_test_ext(1).execute_with(|| {
        let sparse: bool = true;
        let n: u16 = 4;
        let netuid: u16 = 1;
        let tempo: u16 = u16::MAX - 1; // high tempo to skip automatic epochs in on_initialize, use manual epochs instead
        let mut block_number: u64 = System::block_number();
        let stake: u64 = 1;
        add_network(netuid, tempo, 0);
        SubtensorModule::set_max_allowed_uids(netuid, n);
        SubtensorModule::set_weights_set_rate_limit(netuid, 0);
        SubtensorModule::set_max_registrations_per_block(netuid, n);
        SubtensorModule::set_target_registrations_per_interval(netuid, n);
        SubtensorModule::set_min_allowed_weights(netuid, 0);
        SubtensorModule::set_max_weight_limit(netuid, u16::MAX);
        assert_eq!(SubtensorModule::get_registrations_this_block(netuid), 0);

        // === Register [validator1, validator2, server1, server2]
        for key in 0..n as u64 {
            SubtensorModule::add_balance_to_coldkey_account(&U256::from(key), stake);
            let (nonce, work): (u64, Vec<u8>) = SubtensorModule::create_work_for_block_number(
                netuid,
                block_number,
                key * 1_000_000,
                &U256::from(key),
            );
            assert_ok!(SubtensorModule::register(
                <<Test as Config>::RuntimeOrigin>::signed(U256::from(key)),
                netuid,
                block_number,
                nonce,
                work,
                U256::from(key),
                U256::from(key)
            ));
            SubtensorModule::increase_stake_on_coldkey_hotkey_account(
                &U256::from(key),
                &U256::from(key),
                stake,
            );
        }
        assert_eq!(SubtensorModule::get_subnetwork_n(netuid), n);
        assert_eq!(SubtensorModule::get_registrations_this_block(netuid), 4);

        // === Issue validator permits
        SubtensorModule::set_max_allowed_validators(netuid, n);
        assert_eq!(SubtensorModule::get_max_allowed_validators(netuid), n);
        SubtensorModule::epoch(netuid, 1_000_000_000); // run first epoch to set allowed validators
        assert_eq!(SubtensorModule::get_registrations_this_block(netuid), 4);
        block_number = next_block(); // run to next block to ensure weights are set on nodes after their registration block
        assert_eq!(SubtensorModule::get_registrations_this_block(netuid), 0);

        // === Set weights [val1->srv1: 2/3, val1->srv2: 1/3, val2->srv1: 2/3, val2->srv2: 1/3, srv1->srv1: 1, srv2->srv2: 1]
        for uid in 0..(n / 2) as u64 {
            assert_ok!(SubtensorModule::set_weights(
                RuntimeOrigin::signed(U256::from(uid)),
                netuid,
                ((n / 2)..n).collect(),
                vec![2 * (u16::MAX / 3), u16::MAX / 3],
                0
            ));
        }
        for uid in ((n / 2) as u64)..n as u64 {
            assert_ok!(SubtensorModule::set_weights(
                RuntimeOrigin::signed(U256::from(uid)),
                netuid,
                vec![uid as u16],
                vec![u16::MAX],
                0
            )); // server self-weight
        }
        if sparse {
            SubtensorModule::epoch(netuid, 1_000_000_000);
        } else {
            SubtensorModule::epoch_dense(netuid, 1_000_000_000);
        }
        /*  current_block: 1; activity_cutoff: 5000
        Last update: [1, 1, 1, 1]; Inactive: [false, false, false, false]; Block at registration: [0, 0, 0, 0]
        S: [0.25, 0.25, 0.25, 0.25]; S (mask): [0.25, 0.25, 0.25, 0.25]; S (mask+norm): [0.25, 0.25, 0.25, 0.25]
        validator_permits: [true, true, true, true]; max_allowed_validators: 4; new_validator_permits: [true, true, true, true]
        W: [[(2, 65535), (3, 32768)], [(2, 65535), (3, 32768)], [(2, 65535)], [(3, 65535)]]
        W (permit): [[(2, 65535), (3, 32768)], [(2, 65535), (3, 32768)], [(2, 65535)], [(3, 65535)]]
        W (permit+diag): [[(2, 65535), (3, 32768)], [(2, 65535), (3, 32768)], [], []]
        W (permit+diag+outdate): [[(2, 65535), (3, 32768)], [(2, 65535), (3, 32768)], [], []]
        W (mask+norm): [[(2, 0.6666632756), (3, 0.3333367242)], [(2, 0.6666632756), (3, 0.3333367242)], [], []]
        R (before): [0, 0, 0.3333316376, 0.166668362]
        C: [0, 0, 0.6666632756, 0.3333367242]
        W: [[(2, 0.6666632756), (3, 0.3333367242)], [(2, 0.6666632756), (3, 0.3333367242)], [], []]
        Tv: [0.9999999998, 0.9999999998, 0, 0]
        R (after): [0, 0, 0.3333316376, 0.166668362]
        T: [0, 0, 1, 1]
        I (=R): [0, 0, 0.6666632756, 0.3333367242]
        B: [[], [], [], []]
        B (outdatedmask): [[], [], [], []]
        B (mask+norm): [[], [], [], []]
        ΔB: [[(2, 0.1666658188), (3, 0.083334181)], [(2, 0.1666658188), (3, 0.083334181)], [], []]
        ΔB (norm): [[(2, 0.5), (3, 0.5)], [(2, 0.5), (3, 0.5)], [], []]
        emaB: [[(2, 0.5), (3, 0.5)], [(2, 0.5), (3, 0.5)], [], []]
        D: [0.5, 0.5, 0, 0]
        nE: [0.25, 0.25, 0.3333316378, 0.166668362]
        E: [250000000, 250000000, 333331637, 166668361]
        P: [0.25, 0.25, 0.3333316378, 0.166668362]
        P (u16): [49151, 49151, 65535, 32767] */

        // === Dereg server2 at uid3 (least emission) + register new key over uid3
        let new_key: u64 = n as u64; // register a new key while at max capacity, which means the least incentive uid will be deregistered
        let (nonce, work): (u64, Vec<u8>) = SubtensorModule::create_work_for_block_number(
            netuid,
            block_number,
            0,
            &U256::from(new_key),
        );
        assert_eq!(System::block_number(), block_number);
        assert_eq!(SubtensorModule::get_max_registrations_per_block(netuid), n);
        assert_eq!(SubtensorModule::get_registrations_this_block(netuid), 0);
        assert_ok!(SubtensorModule::register(
            <<Test as Config>::RuntimeOrigin>::signed(U256::from(new_key)),
            netuid,
            block_number,
            nonce,
            work,
            U256::from(new_key),
            U256::from(new_key)
        ));
        let deregistered_uid: u16 = n - 1; // since uid=n-1 only recieved 1/3 of weight, it will get pruned first
        assert_eq!(
            U256::from(new_key),
            SubtensorModule::get_hotkey_for_net_and_uid(netuid, deregistered_uid)
                .expect("Not registered")
        );
        next_block(); // run to next block to outdate weights and bonds set on deregistered uid

        // === Update weights from only uid=0
        assert_ok!(SubtensorModule::set_weights(
            RuntimeOrigin::signed(U256::from(0)),
            netuid,
            ((n / 2)..n).collect(),
            vec![2 * (u16::MAX / 3), u16::MAX / 3],
            0
        ));
        if sparse {
            SubtensorModule::epoch(netuid, 1_000_000_000);
        } else {
            SubtensorModule::epoch_dense(netuid, 1_000_000_000);
        }
        /*  current_block: 2; activity_cutoff: 5000
        Last update: [2, 1, 1, 1]; Inactive: [false, false, false, false]; Block at registration: [0, 0, 0, 1]
        S: [0.3333333333, 0.3333333333, 0.3333333333, 0]
        S (mask): [0.3333333333, 0.3333333333, 0.3333333333, 0]
        S (mask+norm): [0.3333333333, 0.3333333333, 0.3333333333, 0]
        validator_permits: [true, true, true, false]; max_allowed_validators: 4; new_validator_permits: [true, true, true, true]
        W: [[(2, 65535), (3, 32768)], [(2, 65535), (3, 32768)], [(2, 65535)], [(3, 65535)]]
        W (permit): [[(2, 65535), (3, 32768)], [(2, 65535), (3, 32768)], [(2, 65535)], [(3, 65535)]]
        W (permit+diag): [[(2, 65535), (3, 32768)], [(2, 65535), (3, 32768)], [], []]
        W (permit+diag+outdate): [[(2, 65535), (3, 32768)], [(2, 65535)], [], []]
        W (mask+norm): [[(2, 0.6666632756), (3, 0.3333367242)], [(2, 1)], [], []]
        R (before): [0, 0, 0.5555544249, 0.1111122412]
        C: [0, 0, 0.6666632756, 0]
        W: [[(2, 0.6666632756)], [(2, 0.6666632756)], [], []]
        Tv: [0.6666632756, 0.6666632756, 0, 0]
        R (after): [0, 0, 0.4444421832, 0]
        T: [0, 0, 0.799997558, 0]
        I (=R): [0, 0, 1, 0]
        B: [[(2, 65535), (3, 65535)], [(2, 65535), (3, 65535)], [], []]
        B (outdatedmask): [[(2, 65535), (3, 65535)], [(2, 65535)], [], []]
        B (mask+norm): [[(2, 0.5), (3, 1)], [(2, 0.5)], [], []]
        ΔB: [[(2, 0.2222210916)], [(2, 0.2222210916)], [], []]
        ΔB (norm): [[(2, 0.5)], [(2, 0.5)], [], []]
        emaB: [[(2, 0.5), (3, 1)], [(2, 0.5)], [], []]
        emaB (max-upscale): [[(2, 1), (3, 1)], [(2, 1)], [], []]
        D: [0.5, 0.5, 0, 0]
        nE: [0.25, 0.25, 0.5, 0]
        E: [250000000, 250000000, 500000000, 0]
        P: [0.25, 0.25, 0.5, 0]
        P (u16): [32767, 32767, 65535, 0] */
        let bonds = SubtensorModule::get_bonds(netuid);
        assert_eq!(SubtensorModule::get_dividends_for_uid(netuid, 0), 32767); // Note D = floor(0.5 * 65_535)
        assert_eq!(SubtensorModule::get_emission_for_uid(netuid, 0), 250000000); // Note E = 0.5 * 0.5 * 1_000_000_000 = 249311245
        assert_eq!(bonds[0][2], I32F32::from_num(65_535)); // floor(0.5*(2^16-1))/(2^16-1), then max-upscale
        assert_eq!(bonds[0][3], I32F32::from_num(65_535)); // only uid0 has updated weights for new reg
    });
}

// Test the zero emission handling and fallback under zero effective weight conditions, to ensure non-zero effective emission.
#[test]
fn test_zero_weights() {
    new_test_ext(1).execute_with(|| {
        let sparse: bool = true;
        let n: u16 = 2;
        let netuid: u16 = 1;
        let tempo: u16 = u16::MAX - 1; // high tempo to skip automatic epochs in on_initialize, use manual epochs instead
        let mut block_number: u64 = 0;
        let stake: u64 = 1;
        add_network(netuid, tempo, 0);
        SubtensorModule::set_max_allowed_uids(netuid, n);
        SubtensorModule::set_weights_set_rate_limit(netuid, 0);
        SubtensorModule::set_max_registrations_per_block(netuid, n);
        SubtensorModule::set_target_registrations_per_interval(netuid, n);
        SubtensorModule::set_min_allowed_weights(netuid, 0);
        SubtensorModule::set_max_weight_limit(netuid, u16::MAX);

        // === Register [validator, server]
        for key in 0..n as u64 {
            let (nonce, work): (u64, Vec<u8>) = SubtensorModule::create_work_for_block_number(
                netuid,
                block_number,
                key * 1_000_000,
                &U256::from(key),
            );
            assert_ok!(SubtensorModule::register(
                <<Test as Config>::RuntimeOrigin>::signed(U256::from(key)),
                netuid,
                block_number,
                nonce,
                work,
                U256::from(key),
                U256::from(key)
            ));
        }
        for validator in 0..(n / 2) as u64 {
            SubtensorModule::add_balance_to_coldkey_account(&U256::from(validator), stake);
            SubtensorModule::increase_stake_on_coldkey_hotkey_account(
                &U256::from(validator),
                &U256::from(validator),
                stake,
            );
        }
        assert_eq!(SubtensorModule::get_subnetwork_n(netuid), n);

        // === No weights
        if sparse {
            SubtensorModule::epoch(netuid, 1_000_000_000);
        } else {
            SubtensorModule::epoch_dense(netuid, 1_000_000_000);
        }
        /*	current_block: 0; activity_cutoff: 5000; Last update: [0, 0]; Inactive: [false, false]
        S: [1, 0]; S (mask): [1, 0]; S (mask+norm): [1, 0]; Block at registration: [0, 0]
        W: [[], []]; W (diagmask): [[], []]; W (diag+outdatemask): [[], []]; W (mask+norm): [[], []]
        R: [0, 0]; W (threshold): [[], []]; T: [0, 0]; C: [0.006693358, 0.006693358]; I: [0, 0]
        B: [[], []]; B (outdatedmask): [[], []]; B (mask+norm): [[], []];
        ΔB: [[], []]; ΔB (norm): [[], []]; emaB: [[], []]; D: [0, 0]
        E: [1000000000, 0]; P: [1, 0] */
        for validator in 0..(n / 2) {
            assert_eq!(
                SubtensorModule::get_emission_for_uid(netuid, validator),
                1000000000
            ); // Note E = 1 * 1_000_000_000
        }
        for server in (n / 2)..n {
            assert_eq!(SubtensorModule::get_emission_for_uid(netuid, server), 0);
            // no stake
        }
        run_to_block(1);
        block_number += 1; // run to next block to ensure weights are set on nodes after their registration block

        // === Self-weights only: set weights [srv->srv: 1]
        for uid in ((n / 2) as u64)..n as u64 {
            assert_ok!(SubtensorModule::set_weights(
                RuntimeOrigin::signed(U256::from(uid)),
                netuid,
                vec![uid as u16],
                vec![u16::MAX],
                0
            )); // server self-weight
        }
        if sparse {
            SubtensorModule::epoch(netuid, 1_000_000_000);
        } else {
            SubtensorModule::epoch_dense(netuid, 1_000_000_000);
        }
        /*	current_block: 1; activity_cutoff: 5000; Last update: [0, 1]; Inactive: [false, false]
        S: [1, 0]; S (mask): [1, 0]; S (mask+norm): [1, 0]; Block at registration: [0, 0]
        W: [[], [(1, 1)]]
        W (diagmask): [[], []]; W (diag+outdatemask): [[], []]; W (mask+norm): [[], []]
        R: [0, 0]; W (threshold): [[], []]; T: [0, 0]; C: [0.006693358, 0.006693358]; I: [0, 0]
        B: [[], []]: B (outdatedmask): [[], []]; B (mask+norm): [[], []]
        ΔB: [[], []]; ΔB (norm): [[], []]; emaB: [[], []]; D: [0, 0]
        E: [1000000000, 0]; P: [1, 0] */
        for validator in 0..(n / 2) {
            assert_eq!(
                SubtensorModule::get_emission_for_uid(netuid, validator),
                1000000000
            ); // Note E = 1 * 1_000_000_000
        }
        for server in (n / 2)..n {
            assert_eq!(SubtensorModule::get_emission_for_uid(netuid, server), 0);
            // no stake
        }
        run_to_block(2);
        block_number += 1;

        // === Set weights [val->srv: 1/(n/2)]
        for uid in 0..(n / 2) as u64 {
            assert_ok!(SubtensorModule::set_weights(
                RuntimeOrigin::signed(U256::from(uid)),
                netuid,
                ((n / 2)..n).collect(),
                vec![u16::MAX / (n / 2); (n / 2) as usize],
                0
            ));
        }

        // === Outdate weights by reregistering servers
        for new_key in n..n + (n / 2) {
            // register a new key while at max capacity, which means the least emission uid will be deregistered
            let (nonce, work): (u64, Vec<u8>) = SubtensorModule::create_work_for_block_number(
                netuid,
                block_number,
                new_key as u64 * 1_000_000,
                &(U256::from(new_key)),
            );
            assert_ok!(SubtensorModule::register(
                <<Test as Config>::RuntimeOrigin>::signed(U256::from(new_key)),
                netuid,
                block_number,
                nonce,
                work,
                U256::from(new_key),
                U256::from(new_key)
            ));
        }
        if sparse {
            SubtensorModule::epoch(netuid, 1_000_000_000);
        } else {
            SubtensorModule::epoch_dense(netuid, 1_000_000_000);
        }
        /*	current_block: 2; activity_cutoff: 5000; Last update: [2, 1]; Inactive: [false, false];
        S: [1, 0]; S (mask): [1, 0]; S (mask+norm): [1, 0]; Block at registration: [0, 2];
        W: [[(1, 1)], []]; W (diagmask): [[(1, 1)], []]; W (diag+outdatemask): [[], []]; W (mask+norm): [[], []];
        R: [0, 0]; W (threshold): [[], []]; T: [0, 0]; C: [0.006693358, 0.006693358]; I: [0, 0];
        B: [[], []]; B (outdatedmask): [[], []]; B (mask+norm): [[], []];
        ΔB: [[], []]; ΔB (norm): [[], []]; emaB: [[], []]; D: [0, 0];
        E: [1000000000, 0]; P: [1, 0] */
        for validator in 0..(n / 2) {
            assert_eq!(
                SubtensorModule::get_emission_for_uid(netuid, validator),
                1000000000
            ); // Note E = 1 * 1_000_000_000
        }
        for server in (n / 2)..n {
            assert_eq!(SubtensorModule::get_emission_for_uid(netuid, server), 0);
            // no stake
        }
        run_to_block(3);

        // === Set new weights [val->srv: 1/(n/2)] to check that updated weights would produce non-zero incentive
        for uid in 0..(n / 2) as u64 {
            assert_ok!(SubtensorModule::set_weights(
                RuntimeOrigin::signed(U256::from(uid)),
                netuid,
                ((n / 2)..n).collect(),
                vec![u16::MAX / (n / 2); (n / 2) as usize],
                0
            ));
        }
        if sparse {
            SubtensorModule::epoch(netuid, 1_000_000_000);
        } else {
            SubtensorModule::epoch_dense(netuid, 1_000_000_000);
        }
        /*	current_block: 3; activity_cutoff: 5000; Last update: [3, 1]; Inactive: [false, false];
        S: [1, 0]; S (mask): [1, 0]; S (mask+norm): [1, 0]; Block at registration: [0, 2];
        W: [[(1, 1)], []]; W (diagmask): [[(1, 1)], []]; W (diag+outdatemask): [[(1, 1)], []]; W (mask+norm): [[(1, 1)], []];
        R: [0, 1]; W (threshold): [[(1, 1)], []]; T: [0, 1]; C: [0.006693358, 0.9933076561]; I: [0, 1];
        B: [[], []]; B (outdatedmask): [[], []]; B (mask+norm): [[], []];
        ΔB: [[(1, 1)], []]; ΔB (norm): [[(1, 1)], []]; emaB: [[(1, 1)], []]; D: [1, 0]; emaB (max-upscale): [[(1, 1)], []]
        E: [500000000, 500000000]; P: [0.5, 0.5] */
        for validator in 0..n {
            assert_eq!(
                SubtensorModule::get_emission_for_uid(netuid, validator),
                1000000000 / (n as u64)
            ); // Note E = 1/2 * 1_000_000_000
        }
    });
}

// Test that epoch assigns validator permits to highest stake uids, varies uid interleaving and stake values.
#[test]
<<<<<<< HEAD

=======
>>>>>>> a03ce30f
fn test_validator_permits() {
    let netuid: u16 = 1;
    let tempo: u16 = u16::MAX - 1; // high tempo to skip automatic epochs in on_initialize, use manual epochs instead
    for interleave in 0..3 {
        for (network_n, validators_n) in [(2, 1), (4, 2), (8, 4)] {
            for assignment in 0..=1 {
                let (validators, servers) =
                    distribute_nodes(validators_n as usize, network_n, interleave as usize);
                let correct: bool = true;
                let mut stake: Vec<u64> = vec![0; network_n];
                for validator in &validators {
                    stake[*validator as usize] = match assignment {
                        1 => *validator as u64 + network_n as u64,
                        _ => 1,
                    };
                }
                for server in &servers {
                    stake[*server as usize] = match assignment {
                        1 => *server as u64,
                        _ => 0,
                    };
                }
                new_test_ext(1).execute_with(|| {
                    let block_number: u64 = 0;
                    add_network(netuid, tempo, 0);
                    SubtensorModule::set_max_allowed_uids(netuid, network_n as u16);
                    assert_eq!(
                        SubtensorModule::get_max_allowed_uids(netuid),
                        network_n as u16
                    );
                    SubtensorModule::set_max_registrations_per_block(netuid, network_n as u16);
                    SubtensorModule::set_target_registrations_per_interval(
                        netuid,
                        network_n as u16,
                    );

                    // === Register [validator1, validator2, server1, server2]
                    for key in 0..network_n as u64 {
                        SubtensorModule::add_balance_to_coldkey_account(
                            &U256::from(key),
                            stake[key as usize],
                        );
                        let (nonce, work): (u64, Vec<u8>) =
                            SubtensorModule::create_work_for_block_number(
                                netuid,
                                block_number,
                                key * 1_000_000,
                                &U256::from(key),
                            );
                        assert_ok!(SubtensorModule::register(
                            <<Test as Config>::RuntimeOrigin>::signed(U256::from(key)),
                            netuid,
                            block_number,
                            nonce,
                            work,
                            U256::from(key),
                            U256::from(key)
                        ));
                        SubtensorModule::increase_stake_on_coldkey_hotkey_account(
                            &U256::from(key),
                            &U256::from(key),
                            stake[key as usize],
                        );
                    }
                    assert_eq!(SubtensorModule::get_subnetwork_n(netuid), network_n as u16);

                    // === Issue validator permits
                    SubtensorModule::set_max_allowed_validators(netuid, validators_n as u16);
                    assert_eq!(
                        SubtensorModule::get_max_allowed_validators(netuid),
                        validators_n as u16
                    );
                    SubtensorModule::epoch(netuid, 1_000_000_000); // run first epoch to set allowed validators
                    for validator in &validators {
                        assert_eq!(
                            correct,
                            SubtensorModule::get_validator_permit_for_uid(netuid, *validator)
                        );
                    }
                    for server in &servers {
                        assert_eq!(
                            !correct,
                            SubtensorModule::get_validator_permit_for_uid(netuid, *server)
                        );
                    }

                    // === Increase server stake above validators
                    for server in &servers {
                        SubtensorModule::add_balance_to_coldkey_account(
                            &(U256::from(*server as u64)),
                            2 * network_n as u64,
                        );
                        SubtensorModule::increase_stake_on_coldkey_hotkey_account(
                            &(U256::from(*server as u64)),
                            &(U256::from(*server as u64)),
                            2 * network_n as u64,
                        );
                    }

                    // === Update validator permits
                    run_to_block(1);
                    SubtensorModule::epoch(netuid, 1_000_000_000);

                    // === Check that servers now own permits instead of the validator uids
                    for validator in &validators {
                        assert_eq!(
                            !correct,
                            SubtensorModule::get_validator_permit_for_uid(netuid, *validator)
                        );
                    }
                    for server in &servers {
                        assert_eq!(
                            correct,
                            SubtensorModule::get_validator_permit_for_uid(netuid, *server)
                        );
                    }
                });
            }
        }
    }
}

#[test]
fn test_compute_alpha_values() {
    // Define the consensus values.
    let consensus = vec![
        I32F32::from_num(0.1),
        I32F32::from_num(0.5),
        I32F32::from_num(0.9),
    ];
    // Define the logistic function parameters 'a' and 'b'.
    let a = I32F32::from_num(1.0);
    let b = I32F32::from_num(0.0);

    // Compute the alpha values using the function.
    let alpha = SubtensorModule::compute_alpha_values(&consensus, a, b);

    // Ensure the length of the alpha vector matches the consensus vector.
    assert_eq!(alpha.len(), consensus.len());

    // Manually compute the expected alpha values for each consensus value.
    // The logistic function is: 1 / (1 + exp(b - a * c))
    // where c is the consensus value.

    // For consensus[0] = 0.1:
    // exp_val = exp(0.0 - 1.0 * 0.1) = exp(-0.1)
    // alpha[0] = 1 / (1 + exp(-0.1)) ~ 0.9048374180359595
    let exp_val_0 = I32F32::from_num(0.9048374180359595);
    let expected_alpha_0 =
        I32F32::from_num(1.0).saturating_div(I32F32::from_num(1.0).saturating_add(exp_val_0));

    // For consensus[1] = 0.5:
    // exp_val = exp(0.0 - 1.0 * 0.5) = exp(-0.5)
    // alpha[1] = 1 / (1 + exp(-0.5)) ~ 0.6065306597126334
    let exp_val_1 = I32F32::from_num(0.6065306597126334);
    let expected_alpha_1 =
        I32F32::from_num(1.0).saturating_div(I32F32::from_num(1.0).saturating_add(exp_val_1));

    // For consensus[2] = 0.9:
    // exp_val = exp(0.0 - 1.0 * 0.9) = exp(-0.9)
    // alpha[2] = 1 / (1 + exp(-0.9)) ~ 0.4065696597405991
    let exp_val_2 = I32F32::from_num(0.4065696597405991);
    let expected_alpha_2 =
        I32F32::from_num(1.0).saturating_div(I32F32::from_num(1.0).saturating_add(exp_val_2));

    // Define an epsilon for approximate equality checks.
    let epsilon = I32F32::from_num(1e-6);

    // Assert that the computed alpha values match the expected values within the epsilon.
    assert_approx_eq(alpha[0], expected_alpha_0, epsilon);
    assert_approx_eq(alpha[1], expected_alpha_1, epsilon);
    assert_approx_eq(alpha[2], expected_alpha_2, epsilon);
}

#[test]
fn test_compute_alpha_values_256_miners() {
    // Define the consensus values for 256 miners.
    let consensus: Vec<I32F32> = (0..256)
        .map(|i| I32F32::from_num(i as f32 / 255.0))
        .collect();
    // Define the logistic function parameters 'a' and 'b'.
    let a = I32F32::from_num(1.0);
    let b = I32F32::from_num(0.0);

    // Compute the alpha values using the function.
    let alpha = SubtensorModule::compute_alpha_values(&consensus, a, b);

    // Ensure the length of the alpha vector matches the consensus vector.
    assert_eq!(alpha.len(), consensus.len());

    // Define an epsilon for approximate equality checks.
    let epsilon = I32F32::from_num(1e-6);

    for (i, &c) in consensus.iter().enumerate() {
        // Use saturating subtraction and multiplication
        let exponent = b.saturating_sub(a.saturating_mul(c));

        // Use safe_exp instead of exp
        let exp_val = safe_exp(exponent);

        // Use saturating addition and division
        let expected_alpha =
            I32F32::from_num(1.0).saturating_div(I32F32::from_num(1.0).saturating_add(exp_val));

        // Assert that the computed alpha values match the expected values within the epsilon.
        assert_approx_eq(alpha[i], expected_alpha, epsilon);
    }
}

#[test]
fn test_clamp_alpha_values() {
    // Define the alpha values.
    let alpha = vec![
        I32F32::from_num(0.1),
        I32F32::from_num(0.5),
        I32F32::from_num(0.9),
    ];
    // Define the high and low clamping values.
    let alpha_high = I32F32::from_num(0.8);
    let alpha_low = I32F32::from_num(0.2);

    // Compute the clamped alpha values using the function.
    let clamped_alpha = SubtensorModule::clamp_alpha_values(alpha.clone(), alpha_high, alpha_low);

    // Ensure the length of the clamped alpha vector matches the original alpha vector.
    assert_eq!(clamped_alpha.len(), alpha.len());

    // Manually compute the expected clamped alpha values for each alpha value.
    // The clamping logic is: max(alpha_low, min(alpha_high, a))

    // For alpha[0] = 0.1:
    // clamped_a = max(0.2, min(0.8, 0.1)) = max(0.2, 0.1) = 0.2
    let expected_clamped_alpha_0 = I32F32::from_num(0.2);

    // For alpha[1] = 0.5:
    // clamped_a = max(0.2, min(0.8, 0.5)) = max(0.2, 0.5) = 0.5
    let expected_clamped_alpha_1 = I32F32::from_num(0.5);

    // For alpha[2] = 0.9:
    // clamped_a = max(0.2, min(0.8, 0.9)) = max(0.2, 0.8) = 0.8
    let expected_clamped_alpha_2 = I32F32::from_num(0.8);

    // Assert that the computed clamped alpha values match the expected values.
    assert_eq!(clamped_alpha[0], expected_clamped_alpha_0);
    assert_eq!(clamped_alpha[1], expected_clamped_alpha_1);
    assert_eq!(clamped_alpha[2], expected_clamped_alpha_2);
}

#[test]
fn test_calculate_logistic_params() {
    // Define test inputs
    let alpha_high = I32F32::from_num(0.9);
    let alpha_low = I32F32::from_num(0.1);
    let consensus_high = I32F32::from_num(0.8);
    let consensus_low = I32F32::from_num(0.2);

    // Expected values
    // a = (ln((1 / alpha_high - 1)) - ln((1 / alpha_low - 1))) / (consensus_low - consensus_high)
    //   = (ln((1 / 0.9 - 1)) - ln((1 / 0.1 - 1))) / (0.2 - 0.8)
    //   = (ln(0.1111) - ln(9)) / -0.6
    //   = (-2.1972 - 2.1972) / -0.6
    //   = -4.3944 / -0.6
    //   = 7.324
    let expected_a = I32F32::from_num(7.324);

    // b = ln((1 / alpha_low - 1)) + a * consensus_low
    //   = ln((1 / 0.1 - 1)) + 7.324 * 0.2
    //   = ln(9) + 1.4648
    //   = 2.1972 + 1.4648
    //   = 3.662
    let expected_b = I32F32::from_num(3.662);

    // Call the function
    let (a, b) = SubtensorModule::calculate_logistic_params(
        alpha_high,
        alpha_low,
        consensus_high,
        consensus_low,
    );

    // Assert the results
    assert!(
        (a - expected_a).abs() < I32F32::from_num(0.001),
        "Expected a: {:?}, got: {:?}",
        expected_a,
        a
    );
    assert!(
        (b - expected_b).abs() < I32F32::from_num(0.001),
        "Expected b: {:?}, got: {:?}",
        expected_b,
        b
    );
}

#[test]
fn test_calculate_logistic_params_edge_cases() {
    // Edge Case 1: Alpha values at their boundaries (0 and 1)
    let alpha_high = I32F32::from_num(1.0);
    let alpha_low = I32F32::from_num(0.0);
    let consensus_high = I32F32::from_num(0.8);
    let consensus_low = I32F32::from_num(0.2);

    // Call the function
    let (a, b) = SubtensorModule::calculate_logistic_params(
        alpha_high,
        alpha_low,
        consensus_high,
        consensus_low,
    );

    // Assert the results
    assert_eq!(a, I32F32::from_num(0.0), "Expected a to be 0, got: {:?}", a);
    assert_eq!(b, I32F32::from_num(0.0), "Expected b to be 0, got: {:?}", b);

    // Edge Case 2: Consensus values at their boundaries (0 and 1)
    let alpha_high = I32F32::from_num(0.9);
    let alpha_low = I32F32::from_num(0.1);
    let consensus_high = I32F32::from_num(1.0);
    let consensus_low = I32F32::from_num(0.0);

    // Call the function
    let (a, b) = SubtensorModule::calculate_logistic_params(
        alpha_high,
        alpha_low,
        consensus_high,
        consensus_low,
    );

    // Expected values
    // a = (ln((1 / 0.9 - 1)) - ln((1 / 0.1 - 1))) / (0.0 - 1.0)
    //   = (ln(0.1111) - ln(9)) / -1.0
    //   = (-2.1972 - 2.1972) / -1.0
    //   = -4.3944 / -1.0
    //   = 4.3944
    let expected_a = I32F32::from_num(4.3944);

    // b = ln((1 / 0.1 - 1)) + a * 0.0
    //   = ln(9) + 0
    //   = 2.1972
    let expected_b = I32F32::from_num(2.1972);

    // Assert the results
    assert!(
        (a - expected_a).abs() < I32F32::from_num(0.001),
        "Expected a: {:?}, got: {:?}",
        expected_a,
        a
    );
    assert!(
        (b - expected_b).abs() < I32F32::from_num(0.001),
        "Expected b: {:?}, got: {:?}",
        expected_b,
        b
    );

    // Edge Case 3: Alpha values being equal
    let alpha_high = I32F32::from_num(0.5);
    let alpha_low = I32F32::from_num(0.5);
    let consensus_high = I32F32::from_num(0.8);
    let consensus_low = I32F32::from_num(0.2);

    // Call the function
    let (a, b) = SubtensorModule::calculate_logistic_params(
        alpha_high,
        alpha_low,
        consensus_high,
        consensus_low,
    );

    // Assert the results
    assert_eq!(a, I32F32::from_num(0.0), "Expected a to be 0, got: {:?}", a);
    assert_eq!(b, I32F32::from_num(0.0), "Expected b to be 0, got: {:?}", b);

    // Edge Case 4: Consensus values being equal
    let alpha_high = I32F32::from_num(0.9);
    let alpha_low = I32F32::from_num(0.1);
    let consensus_high = I32F32::from_num(0.5);
    let consensus_low = I32F32::from_num(0.5);

    // Call the function
    let (a, b) = SubtensorModule::calculate_logistic_params(
        alpha_high,
        alpha_low,
        consensus_high,
        consensus_low,
    );

    // Assert the results
    assert_eq!(a, I32F32::from_num(0.0), "Expected a to be 0, got: {:?}", a);
    assert_eq!(b, I32F32::from_num(0.0), "Expected b to be 0, got: {:?}", b);
}

#[test]
fn test_compute_ema_bonds_with_liquid_alpha_sparse() {
    // Define test inputs
    let bonds_delta = vec![
        vec![(0, I32F32::from_num(0.1)), (1, I32F32::from_num(0.2))],
        vec![(0, I32F32::from_num(0.3)), (1, I32F32::from_num(0.4))],
    ];
    let bonds = vec![
        vec![(0, I32F32::from_num(0.5)), (1, I32F32::from_num(0.6))],
        vec![(0, I32F32::from_num(0.7)), (1, I32F32::from_num(0.8))],
    ];
    let alpha = vec![I32F32::from_num(0.9), I32F32::from_num(0.8)];

    // Expected values
    // EMA calculation for each bond:
    // EMA = alpha * bond_delta + (1 - alpha) * bond
    // For bond (0, 0):
    // EMA = 0.9 * 0.1 + (1 - 0.9) * 0.5 = 0.09 + 0.05 = 0.14
    // For bond (0, 1):
    // EMA = 0.8 * 0.2 + (1 - 0.8) * 0.6 = 0.16 + 0.12 = 0.28
    // For bond (1, 0):
    // EMA = 0.9 * 0.3 + (1 - 0.9) * 0.7 = 0.27 + 0.07 = 0.34
    // For bond (1, 1):
    // EMA = 0.8 * 0.4 + (1 - 0.8) * 0.8 = 0.32 + 0.16 = 0.48
    let expected_ema_bonds = vec![
        vec![(0, I32F32::from_num(0.14)), (1, I32F32::from_num(0.28))],
        vec![(0, I32F32::from_num(0.34)), (1, I32F32::from_num(0.48))],
    ];

    // Call the function
    let ema_bonds =
        SubtensorModule::compute_ema_bonds_with_liquid_alpha_sparse(&bonds_delta, &bonds, alpha);

    // Assert the results with an epsilon for approximate equality
    let epsilon = I32F32::from_num(1e-6);
    assert_approx_eq_vec_of_vec(&ema_bonds, &expected_ema_bonds, epsilon);
}

#[test]
fn test_compute_ema_bonds_with_liquid_alpha_sparse_empty() {
    // Test with empty inputs
    let bonds_delta: Vec<Vec<(u16, I32F32)>> = vec![];
    let bonds: Vec<Vec<(u16, I32F32)>> = vec![];
    let alpha: Vec<I32F32> = vec![];

    // Expected values: Empty Vec
    let expected_ema_bonds: Vec<Vec<(u16, I32F32)>> = vec![];

    // Call the function
    let ema_bonds =
        SubtensorModule::compute_ema_bonds_with_liquid_alpha_sparse(&bonds_delta, &bonds, alpha);

    // Assert the results
    assert_eq!(
        ema_bonds, expected_ema_bonds,
        "Expected EMA bonds: {:?}, got: {:?}",
        expected_ema_bonds, ema_bonds
    );
}

#[test]
fn test_get_set_alpha() {
    new_test_ext(1).execute_with(|| {
        let netuid: u16 = 1;
        let alpha_low: u16 = 12_u16;
        let alpha_high: u16 = u16::MAX - 10;

        let hotkey: U256 = U256::from(1);
        let coldkey: U256 = U256::from(1 + 456);
        let signer = <<Test as Config>::RuntimeOrigin>::signed(coldkey);

        // Enable Liquid Alpha and setup
        SubtensorModule::set_liquid_alpha_enabled(netuid, true);
        migrations::migrate_create_root_network::migrate_create_root_network::<Test>();
        SubtensorModule::add_balance_to_coldkey_account(&coldkey, 1_000_000_000_000_000);
        assert_ok!(SubtensorModule::root_register(signer.clone(), hotkey,));
        assert_ok!(SubtensorModule::add_stake(signer.clone(), hotkey, 1000));

        // Should fail as signer does not own the subnet
        assert_err!(
            SubtensorModule::do_set_alpha_values(signer.clone(), netuid, alpha_low, alpha_high),
            DispatchError::BadOrigin
        );

        assert_ok!(SubtensorModule::register_network(signer.clone()));

        assert_ok!(SubtensorModule::do_set_alpha_values(
            signer.clone(),
            netuid,
            alpha_low,
            alpha_high
        ));
        let (grabbed_alpha_low, grabbed_alpha_high): (u16, u16) =
            SubtensorModule::get_alpha_values(netuid);

        log::info!(
            "alpha_low: {:?} alpha_high: {:?}",
            grabbed_alpha_low,
            grabbed_alpha_high
        );
        assert_eq!(grabbed_alpha_low, alpha_low);
        assert_eq!(grabbed_alpha_high, alpha_high);

        // Convert the u16 values to decimal values
        fn unnormalize_u16_to_float(normalized_value: u16) -> f32 {
            const MAX_U16: u16 = 65535;
            normalized_value as f32 / MAX_U16 as f32
        }

        let alpha_low_decimal = unnormalize_u16_to_float(alpha_low);
        let alpha_high_decimal = unnormalize_u16_to_float(alpha_high);

        let (alpha_low_32, alpha_high_32) = SubtensorModule::get_alpha_values_32(netuid);

        let tolerance: f32 = 1e-6; // 0.000001

        // Check if the values are equal to the sixth decimal
        assert!(
            (alpha_low_32.to_num::<f32>() - alpha_low_decimal).abs() < tolerance,
            "alpha_low mismatch: {} != {}",
            alpha_low_32.to_num::<f32>(),
            alpha_low_decimal
        );
        assert!(
            (alpha_high_32.to_num::<f32>() - alpha_high_decimal).abs() < tolerance,
            "alpha_high mismatch: {} != {}",
            alpha_high_32.to_num::<f32>(),
            alpha_high_decimal
        );

        // 1. Liquid alpha disabled
        SubtensorModule::set_liquid_alpha_enabled(netuid, false);
        assert_err!(
            SubtensorModule::do_set_alpha_values(signer.clone(), netuid, alpha_low, alpha_high),
            Error::<Test>::LiquidAlphaDisabled
        );
        // Correct scenario after error
        SubtensorModule::set_liquid_alpha_enabled(netuid, true); // Re-enable for further tests
        assert_ok!(SubtensorModule::do_set_alpha_values(
            signer.clone(),
            netuid,
            alpha_low,
            alpha_high
        ));

        // 2. Alpha high too low
        let alpha_high_too_low = (u16::MAX as u32 * 4 / 5) as u16 - 1; // One less than the minimum acceptable value
        assert_err!(
            SubtensorModule::do_set_alpha_values(
                signer.clone(),
                netuid,
                alpha_low,
                alpha_high_too_low
            ),
            Error::<Test>::AlphaHighTooLow
        );
        // Correct scenario after error
        assert_ok!(SubtensorModule::do_set_alpha_values(
            signer.clone(),
            netuid,
            alpha_low,
            alpha_high
        ));

        // 3. Alpha low too low or too high
        let alpha_low_too_low = 0_u16;
        assert_err!(
            SubtensorModule::do_set_alpha_values(
                signer.clone(),
                netuid,
                alpha_low_too_low,
                alpha_high
            ),
            Error::<Test>::AlphaLowOutOfRange
        );
        // Correct scenario after error
        assert_ok!(SubtensorModule::do_set_alpha_values(
            signer.clone(),
            netuid,
            alpha_low,
            alpha_high
        ));

        let alpha_low_too_high = (u16::MAX as u32 * 4 / 5) as u16 + 1; // One more than the maximum acceptable value
        assert_err!(
            SubtensorModule::do_set_alpha_values(
                signer.clone(),
                netuid,
                alpha_low_too_high,
                alpha_high
            ),
            Error::<Test>::AlphaLowOutOfRange
        );
        // Correct scenario after error
        assert_ok!(SubtensorModule::do_set_alpha_values(
            signer.clone(),
            netuid,
            alpha_low,
            alpha_high
        ));
    });
}

// // Map the retention graph for consensus guarantees with an single epoch on a graph with 512 nodes, of which the first 64 are validators, the graph is split into a major and minor set, each setting specific weight on itself and the complement on the other.
// //
// // ```import torch
// // import matplotlib.pyplot as plt
// // from matplotlib.pyplot import cm
// // %matplotlib inline
// //
// // with open('finney_consensus_0.4.txt') as f:  # test output saved to finney_consensus.txt
// //     retention_map = eval(f.read())
// //
// // major_ratios = {}
// // avg_weight_devs = {}
// // for major_stake, major_weight, minor_weight, avg_weight_dev, major_ratio in retention_map:
// //     major_stake = f'{major_stake:.2f}'
// //     maj, min = int(round(50 * major_weight)), int(round(50 * minor_weight))
// //     avg_weight_devs.setdefault(major_stake, torch.zeros((51, 51)))
// //     avg_weight_devs[major_stake][maj][min] = avg_weight_dev
// //     major_ratios.setdefault(major_stake, torch.zeros((51, 51)))
// //     major_ratios[major_stake][maj][min] = major_ratio
// //
// // _x = torch.linspace(0, 1, 51); _y = torch.linspace(0, 1, 51)
// // x, y = torch.meshgrid(_x, _y, indexing='ij')
// //
// // fig = plt.figure(figsize=(6, 6), dpi=70); ax = fig.gca()
// // ax.set_xticks(torch.arange(0, 1, 0.05)); ax.set_yticks(torch.arange(0, 1., 0.05))
// // ax.set_xticklabels([f'{_:.2f}'[1:] for _ in torch.arange(0, 1., 0.05)])
// // plt.grid(); plt.rc('grid', linestyle="dotted", color=[0.85, 0.85, 0.85])
// //
// // isolate = ['0.60']; stakes = [0.51, 0.55, 0.6, 0.65, 0.7, 0.75, 0.8, 0.85, 0.9, 0.95, 0.99]
// // colors = cm.viridis(torch.linspace(0, 1, len(stakes) + 1))
// // for i, stake in enumerate(stakes):
// //     contours = plt.contour(x, y, major_ratios[f'{stake:.2f}'], levels=[0., stake], colors=[colors[i + 1]])
// //     if f'{stake:.2f}' in isolate:
// //         contours.collections[1].set_linewidth(3)
// //     plt.clabel(contours, inline=True, fontsize=10)
// //
// // plt.title(f'Major emission [$stake_{{maj}}=emission_{{maj}}$ retention lines]')
// // plt.ylabel('Minor self-weight'); plt.xlabel('Major self-weight'); plt.show()
// // ```
// // #[test]
// fn _map_consensus_guarantees() {
//     let netuid: u16 = 1;
//     let network_n: u16 = 512;
//     let validators_n: u16 = 64;
//     let epochs: u16 = 1;
//     let interleave = 0;
//     let weight_stddev: I32F32 = fixed(0.4);
//     println!("[");
//     for _major_stake in vec![0.51, 0.55, 0.6, 0.65, 0.7, 0.75, 0.8, 0.85, 0.9, 0.95, 0.99] {
//         let major_stake: I32F32 = I32F32::from_num(_major_stake);
//         for _major_weight in 0..51 {
//             let major_weight: I32F32 = I32F32::from_num(50 - _major_weight) / I32F32::from_num(50);
//             for _minor_weight in 0..51 {
//                 let minor_weight: I32F32 =
//                     I32F32::from_num(50 - _minor_weight) / I32F32::from_num(50);
//                 let (
//                     validators,
//                     servers,
//                     major_validators,
//                     minor_validators,
//                     major_servers,
//                     minor_servers,
//                     stake,
//                     weights,
//                     avg_weight_dev,
//                 ) = split_graph(
//                     major_stake,
//                     major_weight,
//                     minor_weight,
//                     weight_stddev,
//                     validators_n as usize,
//                     network_n as usize,
//                     interleave as usize,
//                 );

//                 new_test_ext(1).execute_with(|| {
// 					init_run_epochs(netuid, network_n, &validators, &servers, epochs, 1, true, &stake, true, &weights, true, false, 0, true);

// 					let mut major_emission: I64F64 = I64F64::from_num(0);
// 					let mut minor_emission: I64F64 = I64F64::from_num(0);
// 					for set in vec![major_validators, major_servers] {
// 						for uid in set {
// 							major_emission += I64F64::from_num(SubtensorModule::get_emission_for_uid( netuid, uid ));
// 						}
// 					}
// 					for set in vec![minor_validators, minor_servers] {
// 						for uid in set {
// 							minor_emission += I64F64::from_num(SubtensorModule::get_emission_for_uid( netuid, uid ));
// 						}
// 					}
// 					let major_ratio: I32F32 = I32F32::from_num(major_emission / (major_emission + minor_emission));
// 					println!("[{major_stake}, {major_weight:.2}, {minor_weight:.2}, {avg_weight_dev:.3}, {major_ratio:.3}], ");
// 				});
//             }
//         }
//     }
//     println!("]");
// }

/// Helpers

/// Asserts that two I32F32 values are approximately equal within a given epsilon.
///
/// # Arguments
/// * `left` - The first value to compare.
/// * `right` - The second value to compare.
/// * `epsilon` - The maximum allowed difference between the two values.
fn assert_approx_eq(left: I32F32, right: I32F32, epsilon: I32F32) {
    if (left - right).abs() > epsilon {
        panic!(
            "assertion failed: `(left ≈ right)`\n  left: `{:?}`,\n right: `{:?}`,\n epsilon: `{:?}`",
            left, right, epsilon
        );
    }
}

/// Helper function to assert approximate equality of two vectors of vectors of tuples.
fn assert_approx_eq_vec_of_vec(
    left: &[Vec<(u16, I32F32)>],
    right: &[Vec<(u16, I32F32)>],
    epsilon: I32F32,
) {
    assert_eq!(left.len(), right.len(), "Vectors have different lengths");
    for (left_row, right_row) in left.iter().zip(right.iter()) {
        assert_eq!(
            left_row.len(),
            right_row.len(),
            "Rows have different lengths"
        );
        for ((left_idx, left_val), (right_idx, right_val)) in left_row.iter().zip(right_row.iter())
        {
            assert_eq!(left_idx, right_idx, "Indices are different");
            assert!(
                (left_val - right_val).abs() < epsilon,
                "Values are different: left = {:?}, right = {:?}, epsilon = {:?}",
                left_val,
                right_val,
                epsilon
            );
        }
    }
}<|MERGE_RESOLUTION|>--- conflicted
+++ resolved
@@ -2107,10 +2107,6 @@
 
 // Test that epoch assigns validator permits to highest stake uids, varies uid interleaving and stake values.
 #[test]
-<<<<<<< HEAD
-
-=======
->>>>>>> a03ce30f
 fn test_validator_permits() {
     let netuid: u16 = 1;
     let tempo: u16 = u16::MAX - 1; // high tempo to skip automatic epochs in on_initialize, use manual epochs instead
