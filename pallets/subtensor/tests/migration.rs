mod mock;
use mock::*;
use sp_core::U256;
use frame_system::Config;
use frame_support::assert_ok;

#[test]
fn test_migration_fix_total_stake_maps() {
    new_test_ext().execute_with(|| {
        let ck1 = U256::from(1);
        let ck2 = U256::from(2);
        let ck3 = U256::from(3);

        let hk1 = U256::from(1 + 100);
        let hk2 = U256::from(2 + 100);

        let mut total_stake_amount = 0;

        // Give each coldkey some stake in the maps
        SubtensorModule::increase_stake_on_coldkey_hotkey_account(&ck1, &hk1, 100);
        total_stake_amount += 100;

        SubtensorModule::increase_stake_on_coldkey_hotkey_account(&ck2, &hk1, 10_101);
        total_stake_amount += 10_101;

        SubtensorModule::increase_stake_on_coldkey_hotkey_account(&ck3, &hk2, 100_000_000);
        total_stake_amount += 100_000_000;

        SubtensorModule::increase_stake_on_coldkey_hotkey_account(&ck1, &hk2, 1_123_000_000);
        total_stake_amount += 1_123_000_000;

        // Check that the total stake is correct
        assert_eq!(SubtensorModule::get_total_stake(), total_stake_amount);

        // Check that the total coldkey stake is correct
        assert_eq!(
            SubtensorModule::get_total_stake_for_coldkey(&ck1),
            100 + 1_123_000_000
        );
        assert_eq!(SubtensorModule::get_total_stake_for_coldkey(&ck2), 10_101);
        assert_eq!(
            SubtensorModule::get_total_stake_for_coldkey(&ck3),
            100_000_000
        );

        // Check that the total hotkey stake is correct
        assert_eq!(
            SubtensorModule::get_total_stake_for_hotkey(&hk1),
            100 + 10_101
        );
        assert_eq!(
            SubtensorModule::get_total_stake_for_hotkey(&hk2),
            100_000_000 + 1_123_000_000
        );

        // Mess up the total coldkey stake
        pallet_subtensor::TotalColdkeyStake::<Test>::insert(ck1, 0);
        // Verify that the total coldkey stake is now 0 for ck1
        assert_eq!(SubtensorModule::get_total_stake_for_coldkey(&ck1), 0);

        // Mess up the total stake
        pallet_subtensor::TotalStake::<Test>::put(123_456_789);
        // Verify that the total stake is now wrong
        assert_ne!(SubtensorModule::get_total_stake(), total_stake_amount);

        // Run the migration to fix the total stake maps
        pallet_subtensor::migration::migrate_to_v2_fixed_total_stake::<Test>();

        // Verify that the total stake is now correct
        assert_eq!(SubtensorModule::get_total_stake(), total_stake_amount);
        // Verify that the total coldkey stake is now correct for each coldkey
        assert_eq!(
            SubtensorModule::get_total_stake_for_coldkey(&ck1),
            100 + 1_123_000_000
        );
        assert_eq!(SubtensorModule::get_total_stake_for_coldkey(&ck2), 10_101);
        assert_eq!(
            SubtensorModule::get_total_stake_for_coldkey(&ck3),
            100_000_000
        );

        // Verify that the total hotkey stake is STILL correct for each hotkey
        assert_eq!(
            SubtensorModule::get_total_stake_for_hotkey(&hk1),
            100 + 10_101
        );
        assert_eq!(
            SubtensorModule::get_total_stake_for_hotkey(&hk2),
            100_000_000 + 1_123_000_000
        );

        // Verify that the Stake map has no extra entries
        assert_eq!(pallet_subtensor::Stake::<Test>::iter().count(), 4); // 4 entries total
        assert_eq!(
            pallet_subtensor::Stake::<Test>::iter_key_prefix(hk1).count(),
            2
        ); // 2 stake entries for hk1
        assert_eq!(
            pallet_subtensor::Stake::<Test>::iter_key_prefix(hk2).count(),
            2
        ); // 2 stake entries for hk2
    })
}

<<<<<<< HEAD
#[test]
// To run this test with cargo, use the following command:
// cargo test --package pallet-subtensor --test migration test_migration5_total_issuance
fn test_migration5_total_issuance() {
    new_test_ext().execute_with(|| {
        // Run the migration to check total issuance.
        let test: bool = true;

        assert_eq!(SubtensorModule::get_total_issuance(), 0);
        pallet_subtensor::migration::migration5_total_issuance::<Test>(test);
        assert_eq!(SubtensorModule::get_total_issuance(), 0);

        SubtensorModule::add_balance_to_coldkey_account( &U256::from(1), 10000 );
        assert_eq!(SubtensorModule::get_total_issuance(), 0);
        pallet_subtensor::migration::migration5_total_issuance::<Test>(test);
        assert_eq!(SubtensorModule::get_total_issuance(), 10000);

        SubtensorModule::increase_stake_on_coldkey_hotkey_account( &U256::from(1), &U256::from(1), 30000 );
        assert_eq!(SubtensorModule::get_total_issuance(), 10000);
        pallet_subtensor::migration::migration5_total_issuance::<Test>(test);
        assert_eq!(SubtensorModule::get_total_issuance(), 10000 + 30000);
    })
}

#[test]
// To run this test with cargo, use the following command:
// cargo test --package pallet-subtensor --test migration test_total_issuance_global
fn test_total_issuance_global() {
    new_test_ext().execute_with(|| {

        
        // Initialize network unique identifier and keys for testing.
        let netuid: u16 = 1; // Network unique identifier set to 1 for testing.
        let coldkey = U256::from(0); // Coldkey initialized to 0, representing an account's public key for non-transactional operations.
        let hotkey = U256::from(0); // Hotkey initialized to 0, representing an account's public key for transactional operations.
        let owner: U256 = U256::from(0);
        
        let lockcost: u64 = SubtensorModule::get_network_lock_cost();
        SubtensorModule::add_balance_to_coldkey_account(&owner, lockcost); // Add a balance of 20000 to the coldkey account.
        assert_eq!(SubtensorModule::get_total_issuance(), 0); // initial is zero.
        assert_ok!(SubtensorModule::register_network(
            <<Test as Config>::RuntimeOrigin>::signed(owner)
        ));
        SubtensorModule::set_max_allowed_uids(netuid, 1); // Set the maximum allowed unique identifiers for the network to 1.
        assert_eq!(SubtensorModule::get_total_issuance(), 0); // initial is zero.
        pallet_subtensor::migration::migration5_total_issuance::<Test>(true); // Pick up lock.
        assert_eq!(SubtensorModule::get_total_issuance(), lockcost); // Verify the total issuance is updated to 20000 after migration.
        assert!(SubtensorModule::if_subnet_exist(netuid));

        // Test the migration's effect on total issuance after adding balance to a coldkey account.
        let account_balance: u64 = 20000;
        let hotkey_account_id_1 = U256::from(1); // Define a hotkey account ID for further operations.
        let coldkey_account_id_1 = U256::from(1); // Define a coldkey account ID for further operations.
        assert_eq!(SubtensorModule::get_total_issuance(), lockcost); // Ensure the total issuance starts at 0 before the migration.
        SubtensorModule::add_balance_to_coldkey_account(&coldkey, account_balance); // Add a balance of 20000 to the coldkey account.
        pallet_subtensor::migration::migration5_total_issuance::<Test>(true); // Execute the migration to update total issuance.
        assert_eq!(SubtensorModule::get_total_issuance(), account_balance + lockcost ); // Verify the total issuance is updated to 20000 after migration.

        // Test the effect of burning on total issuance.
        let burn_cost: u64 = 10000;
        SubtensorModule::set_burn(netuid, burn_cost); // Set the burn amount to 10000 for the network.
        assert_eq!(SubtensorModule::get_total_issuance(), account_balance + lockcost ); // Confirm the total issuance remains 20000 before burning.
        assert_ok!(SubtensorModule::burned_register(
            <<Test as Config>::RuntimeOrigin>::signed(hotkey),
            netuid,
            hotkey
        )); // Execute the burn operation, reducing the total issuance.
        assert_eq!(SubtensorModule::get_subnetwork_n(netuid), 1); // Ensure the subnetwork count increases to 1 after burning
        assert_eq!(SubtensorModule::get_total_issuance(), account_balance + lockcost - burn_cost ); // Verify the total issuance is reduced to 10000 after burning.
        pallet_subtensor::migration::migration5_total_issuance::<Test>(true); // Execute the migration to update total issuance.
        assert_eq!(SubtensorModule::get_total_issuance(), account_balance + lockcost - burn_cost ); // Verify the total issuance is updated to 10000 nothing changes

        // Test staking functionality and its effect on total issuance.
        let new_stake: u64 = 10000;
        assert_eq!(SubtensorModule::get_total_issuance(), account_balance + lockcost - burn_cost); // Same
        SubtensorModule::increase_stake_on_coldkey_hotkey_account(&coldkey, &hotkey, new_stake); // Stake an additional 10000 to the coldkey-hotkey account. This is i
        assert_eq!(SubtensorModule::get_total_issuance(), account_balance + lockcost - burn_cost); // Same
        pallet_subtensor::migration::migration5_total_issuance::<Test>(true); // Fix issuance
        assert_eq!(SubtensorModule::get_total_issuance(), account_balance + lockcost - burn_cost + new_stake ); // New

        // Set emission values for the network and verify.
        let emission: u64 = 1_000_000_000;
        SubtensorModule::set_tempo( netuid, 1 );
        SubtensorModule::set_emission_values(&vec![netuid], vec![emission]); // Set the emission value for the network to 1_000_000_000.
        assert_eq!( SubtensorModule::get_subnet_emission_value( netuid ), emission ); // Verify the emission value is set correctly for the network.
        assert_eq!(SubtensorModule::get_total_issuance(), account_balance + lockcost - burn_cost + new_stake );
        run_to_block(2); // Advance to block number 2 to trigger the emission through the subnet.
        assert_eq!(SubtensorModule::get_total_issuance(), account_balance + lockcost - burn_cost + new_stake + emission ); // Verify the total issuance reflects the staked amount and emission value that has been put through the epoch.
        pallet_subtensor::migration::migration5_total_issuance::<Test>(true); // Test migration does not change amount.
        assert_eq!(SubtensorModule::get_total_issuance(), account_balance + lockcost - burn_cost + new_stake + emission ); // Verify the total issuance reflects the staked amount and emission value that has been put through the epoch.
    })
}


=======
>>>>>>> 036d5fe5
#[test]
fn test_migration_transfer_nets_to_foundation() {
    new_test_ext().execute_with(|| {
        // Create subnet 1
        add_network(1, 1, 0);
        // Create subnet 11
        add_network(11, 1, 0);

        log::info!("{:?}", SubtensorModule::get_subnet_owner(1));
        //assert_eq!(SubtensorModule::<T>::get_subnet_owner(1), );

        // Run the migration to transfer ownership
        let hex =
            hex_literal::hex!["feabaafee293d3b76dae304e2f9d885f77d2b17adab9e17e921b321eccd61c77"];
        pallet_subtensor::migration::migrate_transfer_ownership_to_foundation::<Test>(hex);

        log::info!("new owner: {:?}", SubtensorModule::get_subnet_owner(1));
    })
}

#[test]
fn test_migration_delete_subnet_3() {
    new_test_ext().execute_with(|| {
        // Create subnet 3
        add_network(3, 1, 0);
        assert_eq!(SubtensorModule::if_subnet_exist(3), true);

        // Run the migration to transfer ownership
        pallet_subtensor::migration::migrate_delete_subnet_3::<Test>();

        assert_eq!(SubtensorModule::if_subnet_exist(3), false);
    })
}

#[test]
fn test_migration_delete_subnet_21() {
    new_test_ext().execute_with(|| {
        // Create subnet 21
        add_network(21, 1, 0);
        assert_eq!(SubtensorModule::if_subnet_exist(21), true);

        // Run the migration to transfer ownership
        pallet_subtensor::migration::migrate_delete_subnet_21::<Test>();

        assert_eq!(SubtensorModule::if_subnet_exist(21), false);
    })
}<|MERGE_RESOLUTION|>--- conflicted
+++ resolved
@@ -102,7 +102,6 @@
     })
 }
 
-<<<<<<< HEAD
 #[test]
 // To run this test with cargo, use the following command:
 // cargo test --package pallet-subtensor --test migration test_migration5_total_issuance
@@ -196,9 +195,6 @@
     })
 }
 
-
-=======
->>>>>>> 036d5fe5
 #[test]
 fn test_migration_transfer_nets_to_foundation() {
     new_test_ext().execute_with(|| {
