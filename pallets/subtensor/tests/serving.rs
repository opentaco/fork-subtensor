use crate::mock::*;
mod mock;
use frame_support::assert_noop;
use frame_support::pallet_prelude::Weight;
use frame_support::{
    assert_ok,
    dispatch::{DispatchClass, DispatchInfo, GetDispatchInfo, Pays},
};
use frame_system::Config;
use pallet_subtensor::Error;
use pallet_subtensor::*;
use sp_core::U256;

mod test {
    use std::net::{Ipv4Addr, Ipv6Addr};

    // Generates an ipv6 address based on 8 ipv6 words and returns it as u128
    #[allow(clippy::too_many_arguments)]
    pub fn ipv6(a: u16, b: u16, c: u16, d: u16, e: u16, f: u16, g: u16, h: u16) -> u128 {
        Ipv6Addr::new(a, b, c, d, e, f, g, h).into()
    }

    // Generate an ipv4 address based on 4 bytes and returns the corresponding u128, so it can be fed
    // to the module::subscribe() function
    pub fn ipv4(a: u8, b: u8, c: u8, d: u8) -> u128 {
        let ipv4: Ipv4Addr = Ipv4Addr::new(a, b, c, d);
        let integer: u32 = ipv4.into();
        u128::from(integer)
    }
}

#[test]
fn test_serving_subscribe_ok_dispatch_info_ok() {
    new_test_ext(1).execute_with(|| {
        let netuid: u16 = 1;
        let version: u32 = 2;
        let ip: u128 = 1676056785;
        let port: u16 = 128;
        let ip_type: u8 = 4;
        let protocol: u8 = 0;
        let placeholder1: u8 = 0;
        let placeholder2: u8 = 0;
        let call = RuntimeCall::SubtensorModule(SubtensorCall::serve_axon {
            netuid,
            version,
            ip,
            port,
            ip_type,
            protocol,
            placeholder1,
            placeholder2,
        });
        assert_eq!(
            call.get_dispatch_info(),
            DispatchInfo {
                weight: frame_support::weights::Weight::from_parts(246_000_000, 0),
                class: DispatchClass::Normal,
                pays_fee: Pays::No
            }
        );
    });
}

#[test]
fn test_serving_ok() {
    new_test_ext(1).execute_with(|| {
        let hotkey_account_id = U256::from(1);
        let netuid: u16 = 1;
        let tempo: u16 = 13;
        let version: u32 = 2;
        let ip: u128 = 1676056785;
        let port: u16 = 128;
        let ip_type: u8 = 4;
        let modality: u16 = 0;
        let protocol: u8 = 0;
        let placeholder1: u8 = 0;
        let placeholder2: u8 = 0;
        add_network(netuid, tempo, modality);
        register_ok_neuron(netuid, hotkey_account_id, U256::from(66), 0);
        assert_ok!(SubtensorModule::serve_axon(
            <<Test as Config>::RuntimeOrigin>::signed(hotkey_account_id),
            netuid,
            version,
            ip,
            port,
            ip_type,
            protocol,
            placeholder1,
            placeholder2
        ));
        let neuron = SubtensorModule::get_axon_info(netuid, &hotkey_account_id);
        assert_eq!(neuron.ip, ip);
        assert_eq!(neuron.version, version);
        assert_eq!(neuron.port, port);
        assert_eq!(neuron.ip_type, ip_type);
        assert_eq!(neuron.protocol, protocol);
        assert_eq!(neuron.placeholder1, placeholder1);
        assert_eq!(neuron.placeholder2, placeholder2);
    });
}

#[test]
fn test_serving_set_metadata_update() {
    new_test_ext(1).execute_with(|| {
        let hotkey_account_id = U256::from(1);
        let netuid: u16 = 1;
        let tempo: u16 = 13;
        let version: u32 = 2;
        let ip: u128 = 1676056785;
        let port: u16 = 128;
        let ip_type: u8 = 4;
        let modality: u16 = 0;
        let protocol: u8 = 0;
        let placeholder1: u8 = 0;
        let placeholder2: u8 = 0;
        add_network(netuid, tempo, modality);
        register_ok_neuron(netuid, hotkey_account_id, U256::from(66), 0);
        assert_ok!(SubtensorModule::serve_axon(
            <<Test as Config>::RuntimeOrigin>::signed(hotkey_account_id),
            netuid,
            version,
            ip,
            port,
            ip_type,
            protocol,
            placeholder1,
            placeholder2
        ));
        let neuron = SubtensorModule::get_axon_info(netuid, &hotkey_account_id);
        assert_eq!(neuron.ip, ip);
        assert_eq!(neuron.version, version);
        assert_eq!(neuron.port, port);
        assert_eq!(neuron.ip_type, ip_type);
        assert_eq!(neuron.protocol, protocol);
        assert_eq!(neuron.placeholder1, placeholder1);
        assert_eq!(neuron.placeholder2, placeholder2);
        let version2: u32 = version + 1;
        let ip2: u128 = ip + 1;
        let port2: u16 = port + 1;
        let ip_type2: u8 = 6;
        let protocol2: u8 = protocol + 1;
        let placeholder12: u8 = placeholder1 + 1;
        let placeholder22: u8 = placeholder2 + 1;
        assert_ok!(SubtensorModule::serve_axon(
            <<Test as Config>::RuntimeOrigin>::signed(hotkey_account_id),
            netuid,
            version2,
            ip2,
            port2,
            ip_type2,
            protocol2,
            placeholder12,
            placeholder22
        ));
        let neuron = SubtensorModule::get_axon_info(netuid, &hotkey_account_id);
        assert_eq!(neuron.ip, ip2);
        assert_eq!(neuron.version, version2);
        assert_eq!(neuron.port, port2);
        assert_eq!(neuron.ip_type, ip_type2);
        assert_eq!(neuron.protocol, protocol2);
        assert_eq!(neuron.placeholder1, placeholder12);
        assert_eq!(neuron.placeholder2, placeholder22);
    });
}

#[test]
<<<<<<< HEAD

=======
>>>>>>> a03ce30f
fn test_axon_serving_rate_limit_exceeded() {
    new_test_ext(1).execute_with(|| {
        let hotkey_account_id = U256::from(1);
        let netuid: u16 = 1;
        let tempo: u16 = 13;
        let version: u32 = 2;
        let ip: u128 = 1676056785;
        let port: u16 = 128;
        let ip_type: u8 = 4;
        let modality: u16 = 0;
        let protocol: u8 = 0;
        let placeholder1: u8 = 0;
        let placeholder2: u8 = 0;
        add_network(netuid, tempo, modality);
        register_ok_neuron(netuid, hotkey_account_id, U256::from(66), 0);
        run_to_block(1); // Go to block 1
                         // No issue on multiple
        assert_ok!(SubtensorModule::serve_axon(
            <<Test as Config>::RuntimeOrigin>::signed(hotkey_account_id),
            netuid,
            version,
            ip,
            port,
            ip_type,
            protocol,
            placeholder1,
            placeholder2
        ));
        assert_ok!(SubtensorModule::serve_axon(
            <<Test as Config>::RuntimeOrigin>::signed(hotkey_account_id),
            netuid,
            version,
            ip,
            port,
            ip_type,
            protocol,
            placeholder1,
            placeholder2
        ));
        assert_ok!(SubtensorModule::serve_axon(
            <<Test as Config>::RuntimeOrigin>::signed(hotkey_account_id),
            netuid,
            version,
            ip,
            port,
            ip_type,
            protocol,
            placeholder1,
            placeholder2
        ));
        assert_ok!(SubtensorModule::serve_axon(
            <<Test as Config>::RuntimeOrigin>::signed(hotkey_account_id),
            netuid,
            version,
            ip,
            port,
            ip_type,
            protocol,
            placeholder1,
            placeholder2
        ));
        SubtensorModule::set_serving_rate_limit(netuid, 2);
        run_to_block(2); // Go to block 2
                         // Needs to be 2 blocks apart, we are only 1 block apart
        assert_eq!(
            SubtensorModule::serve_axon(
                <<Test as Config>::RuntimeOrigin>::signed(hotkey_account_id),
                netuid,
                version,
                ip,
                port,
                ip_type,
                protocol,
                placeholder1,
                placeholder2
            ),
            Err(Error::<Test>::ServingRateLimitExceeded.into())
        );
    });
}

#[test]
fn test_axon_invalid_port() {
    new_test_ext(1).execute_with(|| {
        let hotkey_account_id = U256::from(1);
        let netuid: u16 = 1;
        let tempo: u16 = 13;
        let version: u32 = 2;
        let ip: u128 = 1676056785;
        let port: u16 = 0;
        let ip_type: u8 = 4;
        let modality: u16 = 0;
        let protocol: u8 = 0;
        let placeholder1: u8 = 0;
        let placeholder2: u8 = 0;
        add_network(netuid, tempo, modality);
        register_ok_neuron(netuid, hotkey_account_id, U256::from(66), 0);
        run_to_block(1); // Go to block 1
        assert_eq!(
            SubtensorModule::serve_axon(
                <<Test as Config>::RuntimeOrigin>::signed(hotkey_account_id),
                netuid,
                version,
                ip,
                port,
                ip_type,
                protocol,
                placeholder1,
                placeholder2
            ),
            Err(Error::<Test>::InvalidPort.into())
        );
    });
}

#[test]
fn test_prometheus_serving_subscribe_ok_dispatch_info_ok() {
    new_test_ext(1).execute_with(|| {
        let netuid: u16 = 1;
        let version: u32 = 2;
        let ip: u128 = 1676056785;
        let port: u16 = 128;
        let ip_type: u8 = 4;
        let call = RuntimeCall::SubtensorModule(SubtensorCall::serve_prometheus {
            netuid,
            version,
            ip,
            port,
            ip_type,
        });
        assert_eq!(
            call.get_dispatch_info(),
            DispatchInfo {
                weight: frame_support::weights::Weight::from_parts(245_000_000, 0),
                class: DispatchClass::Normal,
                pays_fee: Pays::No
            }
        );
    });
}

#[test]
fn test_prometheus_serving_ok() {
    new_test_ext(1).execute_with(|| {
        let hotkey_account_id = U256::from(1);
        let netuid: u16 = 1;
        let tempo: u16 = 13;
        let version: u32 = 2;
        let ip: u128 = 1676056785;
        let port: u16 = 128;
        let ip_type: u8 = 4;
        let modality: u16 = 0;
        add_network(netuid, tempo, modality);
        register_ok_neuron(netuid, hotkey_account_id, U256::from(66), 0);
        assert_ok!(SubtensorModule::serve_prometheus(
            <<Test as Config>::RuntimeOrigin>::signed(hotkey_account_id),
            netuid,
            version,
            ip,
            port,
            ip_type
        ));
        let neuron = SubtensorModule::get_prometheus_info(netuid, &hotkey_account_id);
        assert_eq!(neuron.ip, ip);
        assert_eq!(neuron.version, version);
        assert_eq!(neuron.port, port);
        assert_eq!(neuron.ip_type, ip_type);
    });
}

#[test]
fn test_prometheus_serving_set_metadata_update() {
    new_test_ext(1).execute_with(|| {
        let hotkey_account_id = U256::from(1);
        let netuid: u16 = 1;
        let tempo: u16 = 13;
        let version: u32 = 2;
        let ip: u128 = 1676056785;
        let port: u16 = 128;
        let ip_type: u8 = 4;
        let modality: u16 = 0;
        add_network(netuid, tempo, modality);
        register_ok_neuron(netuid, hotkey_account_id, U256::from(66), 0);
        assert_ok!(SubtensorModule::serve_prometheus(
            <<Test as Config>::RuntimeOrigin>::signed(hotkey_account_id),
            netuid,
            version,
            ip,
            port,
            ip_type
        ));
        let neuron = SubtensorModule::get_prometheus_info(netuid, &hotkey_account_id);
        assert_eq!(neuron.ip, ip);
        assert_eq!(neuron.version, version);
        assert_eq!(neuron.port, port);
        assert_eq!(neuron.ip_type, ip_type);
        let version2: u32 = version + 1;
        let ip2: u128 = ip + 1;
        let port2: u16 = port + 1;
        let ip_type2: u8 = 6;
        assert_ok!(SubtensorModule::serve_prometheus(
            <<Test as Config>::RuntimeOrigin>::signed(hotkey_account_id),
            netuid,
            version2,
            ip2,
            port2,
            ip_type2
        ));
        let neuron = SubtensorModule::get_prometheus_info(netuid, &hotkey_account_id);
        assert_eq!(neuron.ip, ip2);
        assert_eq!(neuron.version, version2);
        assert_eq!(neuron.port, port2);
        assert_eq!(neuron.ip_type, ip_type2);
    });
}

#[test]
<<<<<<< HEAD

=======
>>>>>>> a03ce30f
fn test_prometheus_serving_rate_limit_exceeded() {
    new_test_ext(1).execute_with(|| {
        let hotkey_account_id = U256::from(1);
        let netuid: u16 = 1;
        let tempo: u16 = 13;
        let version: u32 = 2;
        let ip: u128 = 1676056785;
        let port: u16 = 128;
        let ip_type: u8 = 4;
        let modality: u16 = 0;
        add_network(netuid, tempo, modality);
        register_ok_neuron(netuid, hotkey_account_id, U256::from(66), 0);
        run_to_block(1); // Go to block 1
                         // No issue on multiple
        assert_ok!(SubtensorModule::serve_prometheus(
            <<Test as Config>::RuntimeOrigin>::signed(hotkey_account_id),
            netuid,
            version,
            ip,
            port,
            ip_type
        ));
        assert_ok!(SubtensorModule::serve_prometheus(
            <<Test as Config>::RuntimeOrigin>::signed(hotkey_account_id),
            netuid,
            version,
            ip,
            port,
            ip_type
        ));
        assert_ok!(SubtensorModule::serve_prometheus(
            <<Test as Config>::RuntimeOrigin>::signed(hotkey_account_id),
            netuid,
            version,
            ip,
            port,
            ip_type
        ));
        assert_ok!(SubtensorModule::serve_prometheus(
            <<Test as Config>::RuntimeOrigin>::signed(hotkey_account_id),
            netuid,
            version,
            ip,
            port,
            ip_type
        ));
        SubtensorModule::set_serving_rate_limit(netuid, 1);
        // Same block, need 1 block to pass
        assert_eq!(
            SubtensorModule::serve_prometheus(
                <<Test as Config>::RuntimeOrigin>::signed(hotkey_account_id),
                netuid,
                version,
                ip,
                port,
                ip_type
            ),
            Err(Error::<Test>::ServingRateLimitExceeded.into())
        );
    });
}

#[test]
fn test_prometheus_invalid_port() {
    new_test_ext(1).execute_with(|| {
        let hotkey_account_id = U256::from(1);
        let netuid: u16 = 1;
        let tempo: u16 = 13;
        let version: u32 = 2;
        let ip: u128 = 1676056785;
        let port: u16 = 0;
        let ip_type: u8 = 4;
        let modality: u16 = 0;
        add_network(netuid, tempo, modality);
        register_ok_neuron(netuid, hotkey_account_id, U256::from(66), 0);
        run_to_block(1); // Go to block 1
        assert_eq!(
            SubtensorModule::serve_prometheus(
                <<Test as Config>::RuntimeOrigin>::signed(hotkey_account_id),
                netuid,
                version,
                ip,
                port,
                ip_type
            ),
            Err(Error::<Test>::InvalidPort.into())
        );
    });
}

#[test]
fn test_serving_is_valid_ip_type_ok_ipv4() {
    new_test_ext(1).execute_with(|| {
        assert!(SubtensorModule::is_valid_ip_type(4));
    });
}

#[test]
fn test_serving_is_valid_ip_type_ok_ipv6() {
    new_test_ext(1).execute_with(|| {
        assert!(SubtensorModule::is_valid_ip_type(6));
    });
}

#[test]
fn test_serving_is_valid_ip_type_nok() {
    new_test_ext(1).execute_with(|| {
        assert!(!SubtensorModule::is_valid_ip_type(10));
    });
}

#[test]
fn test_serving_is_valid_ip_address_ipv4() {
    new_test_ext(1).execute_with(|| {
        assert!(SubtensorModule::is_valid_ip_address(
            4,
            test::ipv4(8, 8, 8, 8)
        ));
    });
}

#[test]
fn test_serving_is_valid_ip_address_ipv6() {
    new_test_ext(1).execute_with(|| {
        assert!(SubtensorModule::is_valid_ip_address(
            6,
            test::ipv6(1, 2, 3, 4, 5, 6, 7, 8)
        ));
        assert!(SubtensorModule::is_valid_ip_address(
            6,
            test::ipv6(1, 2, 3, 4, 5, 6, 7, 8)
        ));
    });
}

#[test]
fn test_serving_is_invalid_ipv4_address() {
    new_test_ext(1).execute_with(|| {
        assert!(!SubtensorModule::is_valid_ip_address(
            4,
            test::ipv4(0, 0, 0, 0)
        ));
        assert!(!SubtensorModule::is_valid_ip_address(
            4,
            test::ipv4(255, 255, 255, 255)
        ));
        assert!(!SubtensorModule::is_valid_ip_address(
            4,
            test::ipv4(127, 0, 0, 1)
        ));
        assert!(!SubtensorModule::is_valid_ip_address(
            4,
            test::ipv6(0xffff, 2, 3, 4, 5, 6, 7, 8)
        ));
    });
}

#[test]
fn test_serving_is_invalid_ipv6_address() {
    new_test_ext(1).execute_with(|| {
        assert!(!SubtensorModule::is_valid_ip_address(
            6,
            test::ipv6(0, 0, 0, 0, 0, 0, 0, 0)
        ));
        assert!(!SubtensorModule::is_valid_ip_address(
            4,
            test::ipv6(0xffff, 0xffff, 0xffff, 0xffff, 0xffff, 0xffff, 0xffff, 0xffff)
        ));
    });
}

// SKIP_WASM_BUILD=1 RUST_LOG=debug cargo test --test serving -- test_do_set_identity --exact --nocapture
#[test]
fn test_do_set_identity() {
    new_test_ext(1).execute_with(|| {
        let coldkey = U256::from(1);
        let hotkey = U256::from(2);
        let netuid = 1;

        // Register a hotkey for the coldkey
        add_network(netuid, 13, 0);
        register_ok_neuron(netuid, hotkey, coldkey, 0);

        // Prepare identity data
        let name = b"Alice".to_vec();
        let url = b"https://alice.com".to_vec();
        let image = b"alice.jpg".to_vec();
        let discord = b"alice#1234".to_vec();
        let description = b"Alice's identity".to_vec();
        let additional = b"Additional info".to_vec();

        // Set identity
        assert_ok!(SubtensorModule::do_set_identity(
            <<Test as Config>::RuntimeOrigin>::signed(coldkey),
            name.clone(),
            url.clone(),
            image.clone(),
            discord.clone(),
            description.clone(),
            additional.clone()
        ));

        // Check if identity is set correctly
        let stored_identity = Identities::<Test>::get(coldkey).expect("Identity should be set");
        assert_eq!(stored_identity.name, name);
        assert_eq!(stored_identity.url, url);
        assert_eq!(stored_identity.image, image);
        assert_eq!(stored_identity.discord, discord);
        assert_eq!(stored_identity.description, description);
        assert_eq!(stored_identity.additional, additional);

        // Test setting identity with no registered hotkey
        let coldkey_without_hotkey = U256::from(3);
        assert_noop!(
            SubtensorModule::do_set_identity(
                <<Test as Config>::RuntimeOrigin>::signed(coldkey_without_hotkey),
                name.clone(),
                url.clone(),
                image.clone(),
                discord.clone(),
                description.clone(),
                additional.clone()
            ),
            Error::<Test>::HotKeyNotRegisteredInNetwork
        );

        // Test updating an existing identity
        let new_name = b"Alice Updated".to_vec();
        let new_url = b"https://alice-updated.com".to_vec();
        assert_ok!(SubtensorModule::do_set_identity(
            <<Test as Config>::RuntimeOrigin>::signed(coldkey),
            new_name.clone(),
            new_url.clone(),
            image.clone(),
            discord.clone(),
            description.clone(),
            additional.clone()
        ));

        let updated_identity =
            Identities::<Test>::get(coldkey).expect("Updated identity should be set");
        assert_eq!(updated_identity.name, new_name);
        assert_eq!(updated_identity.url, new_url);

        // Test setting identity with invalid data (exceeding 512 bytes total)
        let long_data = vec![0; 513];
        assert_noop!(
            SubtensorModule::do_set_identity(
                <<Test as Config>::RuntimeOrigin>::signed(coldkey),
                long_data.clone(),
                long_data.clone(),
                long_data.clone(),
                long_data.clone(),
                long_data.clone(),
                long_data.clone()
            ),
            Error::<Test>::InvalidIdentity
        );
    });
}

// SKIP_WASM_BUILD=1 RUST_LOG=debug cargo test --test serving -- test_is_valid_identity --exact --nocapture
#[test]
fn test_is_valid_identity() {
    new_test_ext(1).execute_with(|| {
        // Test valid identity
        let valid_identity = ChainIdentity {
            name: vec![0; 256],
            url: vec![0; 256],
            image: vec![0; 1024],
            discord: vec![0; 256],
            description: vec![0; 1024],
            additional: vec![0; 1024],
        };
        assert!(SubtensorModule::is_valid_identity(&valid_identity));

        // Test identity with total length exactly at the maximum
        let max_length_identity = ChainIdentity {
            name: vec![0; 256],
            url: vec![0; 256],
            image: vec![0; 1024],
            discord: vec![0; 256],
            description: vec![0; 1024],
            additional: vec![0; 1024],
        };
        assert!(SubtensorModule::is_valid_identity(&max_length_identity));

        // Test identity with total length exceeding the maximum
        let invalid_length_identity = ChainIdentity {
            name: vec![0; 257],
            url: vec![0; 256],
            image: vec![0; 1024],
            discord: vec![0; 256],
            description: vec![0; 1024],
            additional: vec![0; 1024],
        };
        assert!(!SubtensorModule::is_valid_identity(
            &invalid_length_identity
        ));

        // Test identity with one field exceeding its maximum
        let invalid_field_identity = ChainIdentity {
            name: vec![0; 257],
            url: vec![0; 256],
            image: vec![0; 1024],
            discord: vec![0; 256],
            description: vec![0; 1024],
            additional: vec![0; 1024],
        };
        assert!(!SubtensorModule::is_valid_identity(&invalid_field_identity));

        // Test identity with empty fields
        let empty_identity = ChainIdentity {
            name: vec![],
            url: vec![],
            image: vec![],
            discord: vec![],
            description: vec![],
            additional: vec![],
        };
        assert!(SubtensorModule::is_valid_identity(&empty_identity));

        // Test identity with some empty and some filled fields
        let mixed_identity = ChainIdentity {
            name: b"Alice".to_vec(),
            url: b"https://alice.com".to_vec(),
            image: vec![],
            discord: b"alice#1234".to_vec(),
            description: vec![],
            additional: b"Additional info".to_vec(),
        };
        assert!(SubtensorModule::is_valid_identity(&mixed_identity));

        // Test identity with all fields at maximum allowed length
        let max_field_identity = ChainIdentity {
            name: vec![0; 256],
            url: vec![0; 256],
            image: vec![0; 1024],
            discord: vec![0; 256],
            description: vec![0; 1024],
            additional: vec![0; 1024],
        };
        assert!(SubtensorModule::is_valid_identity(&max_field_identity));
    });
}

// SKIP_WASM_BUILD=1 RUST_LOG=debug cargo test --test serving -- test_set_and_get_identity --exact --nocapture
#[test]
fn test_set_and_get_identity() {
    new_test_ext(1).execute_with(|| {
        let coldkey = U256::from(1);
        let hotkey = U256::from(2);
        let netuid = 1;

        // Register a hotkey for the coldkey
        add_network(netuid, 13, 0);
        register_ok_neuron(netuid, hotkey, coldkey, 0);

        // Prepare identity data
        let name = b"Bob".to_vec();
        let url = b"https://bob.com".to_vec();
        let image = b"bob.jpg".to_vec();
        let discord = b"bob#5678".to_vec();
        let description = b"Bob's identity".to_vec();
        let additional = b"More about Bob".to_vec();

        // Set identity
        assert_ok!(SubtensorModule::do_set_identity(
            <<Test as Config>::RuntimeOrigin>::signed(coldkey),
            name.clone(),
            url.clone(),
            image.clone(),
            discord.clone(),
            description.clone(),
            additional.clone()
        ));

        // Get and verify identity
        let stored_identity = Identities::<Test>::get(coldkey).expect("Identity should be set");
        assert_eq!(stored_identity.name, name);
        assert_eq!(stored_identity.url, url);
        assert_eq!(stored_identity.image, image);
        assert_eq!(stored_identity.discord, discord);
        assert_eq!(stored_identity.description, description);
        assert_eq!(stored_identity.additional, additional);

        // Update identity
        let new_name = b"Bobby".to_vec();
        let new_url = b"https://bobby.com".to_vec();
        assert_ok!(SubtensorModule::do_set_identity(
            <<Test as Config>::RuntimeOrigin>::signed(coldkey),
            new_name.clone(),
            new_url.clone(),
            image.clone(),
            discord.clone(),
            description.clone(),
            additional.clone()
        ));

        // Get and verify updated identity
        let updated_identity =
            Identities::<Test>::get(coldkey).expect("Updated identity should be set");
        assert_eq!(updated_identity.name, new_name);
        assert_eq!(updated_identity.url, new_url);
        assert_eq!(updated_identity.image, image);
        assert_eq!(updated_identity.discord, discord);
        assert_eq!(updated_identity.description, description);
        assert_eq!(updated_identity.additional, additional);

        // Verify non-existent identity
        let non_existent_coldkey = U256::from(999);
        assert!(Identities::<Test>::get(non_existent_coldkey).is_none());
    });
}

// SKIP_WASM_BUILD=1 RUST_LOG=debug cargo test --test serving -- test_migrate_set_hotkey_identities --exact --nocapture
#[test]
fn test_migrate_set_hotkey_identities() {
    new_test_ext(1).execute_with(|| {
        // Run the migration
        let weight =
            pallet_subtensor::migrations::migrate_chain_identity::migrate_set_hotkey_identities::<
                Test,
            >();

        // Assert that the migration has run
        assert!(HasMigrationRun::<Test>::get(b"migrate_identities".to_vec()));

        // Verify that some identities were set
        // Note: This assumes that at least one valid identity was in the JSON file
        let mut identity_count = 0;
        for (_, _) in Identities::<Test>::iter() {
            identity_count += 1;
        }
        assert!(
            identity_count > 0,
            "No identities were set during migration"
        );

        // Verify that the weight is non-zero
        assert!(
            weight != Weight::zero(),
            "Migration weight should be non-zero"
        );
    });
}<|MERGE_RESOLUTION|>--- conflicted
+++ resolved
@@ -164,10 +164,6 @@
 }
 
 #[test]
-<<<<<<< HEAD
-
-=======
->>>>>>> a03ce30f
 fn test_axon_serving_rate_limit_exceeded() {
     new_test_ext(1).execute_with(|| {
         let hotkey_account_id = U256::from(1);
@@ -385,10 +381,6 @@
 }
 
 #[test]
-<<<<<<< HEAD
-
-=======
->>>>>>> a03ce30f
 fn test_prometheus_serving_rate_limit_exceeded() {
     new_test_ext(1).execute_with(|| {
         let hotkey_account_id = U256::from(1);
