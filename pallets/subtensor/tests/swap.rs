--- conflicted
+++ resolved
@@ -1242,8 +1242,6 @@
         // Verify TotalHotkeyStake remains unchanged
         assert_eq!(TotalHotkeyStake::<Test>::get(hotkey1), stake_amount1);
         assert_eq!(TotalHotkeyStake::<Test>::get(hotkey2), stake_amount2);
-<<<<<<< HEAD
-=======
 
         // Verify TotalStake and TotalIssuance remain unchanged
         assert_eq!(TotalStake::<Test>::get(), stake_amount1 + stake_amount2);
@@ -1281,7 +1279,6 @@
         // Verify weight update
         let expected_weight = <Test as frame_system::Config>::DbWeight::get().reads_writes(1, 2);
         assert_eq!(weight, expected_weight);
->>>>>>> 7d589c4c
     });
 }
 
